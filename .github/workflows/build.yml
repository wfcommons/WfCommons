--- conflicted
+++ resolved
@@ -7,11 +7,7 @@
     runs-on: ubuntu-latest
     strategy:
       matrix:
-<<<<<<< HEAD
         python-version: [ "3.10", "3.11", "3.12", "3.13", "3.14" ]
-=======
-        python-version: [ "3.11", "3.12", "3.13" ]
->>>>>>> b9b45544
     steps:
       - uses: actions/checkout@v4
   
