--- conflicted
+++ resolved
@@ -195,23 +195,6 @@
         memory_limit = 10 * 1024 * 1024  # sys.maxsize
     memory_limit = int(memory_limit)
 
-<<<<<<< HEAD
-    # while True:
-    #     # Wait for the write to complete before reading
-    #     event.wait()
-
-    #     # Read from the file
-    #     io_read_benchmark_user_input_data_size(inputs, rundir, memory_limit=memory_limit)
-
-    #     # Clear the event to block the next read until write is done
-    #     event.clear()
-
-    #     # Write to the file and then set the event to signal completion
-    #     io_write_benchmark_user_input_data_size(outputs, rundir, memory_limit=memory_limit)
-    #     event.set()
-
-=======
->>>>>>> a968881e
     # queue will have messages in the form (cpu_percent_completed)
     # Get the last message and trash the rest
 
