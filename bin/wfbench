#!/usr/bin/env python
# -*- coding: utf-8 -*-
#
# Copyright (c) 2021-2024 The WfCommons Team.
#
# This program is free software: you can redistribute it and/or modify
# it under the terms of the GNU General Public License as published by
# the Free Software Foundation, either version 3 of the License, or
# (at your option) any later version.

import os
import pathlib
import subprocess
import time
import sys
import signal
from pathos.helpers import mp as multiprocessing
import queue
import argparse
import re
import json
import pandas as pd
from io import StringIO

from filelock import FileLock
from typing import List, Optional
from datetime import datetime
<<<<<<< HEAD
=======
import logging

# Configure logging
logging.basicConfig(
    level=logging.INFO,  # Change this to control the verbosity
    format="[Wrench][%(asctime)s][%(levelname)s] %(message)s",
    datefmt="%H:%M:%S",
    handlers=[logging.StreamHandler()]
)

>>>>>>> 49690858

this_dir = pathlib.Path(__file__).resolve().parent


def log_info(msg: str):
    """
    Log an info message to stderr

    :param msg:
    :type msg: str
    """
    logging.info(msg)

def log_debug(msg: str):
    """
    Log a debug message to stderr

    :param msg:
    :type msg: str
    """
    logging.debug(msg)

def log_error(msg: str):
    """
    Log a error message to stderr

    :param msg:
    :type msg: str
    """
    logging.error(msg)


def lock_core(path_locked: pathlib.Path,
              path_cores: pathlib.Path) -> int:
    """
    Lock cores in use.

    :param path_locked:
    :type path_locked: pathlib.Path
    :param path_cores:
    :type path_cores: pathlib.Path

    :return:
    :rtype: int
    """
    all_cores = set(range(os.cpu_count()))
    path_locked.touch(exist_ok=True)
    path_cores.touch(exist_ok=True)

    while True:
        with FileLock(path_locked) as lock:
            try:
                lock.acquire()
                taken_cores = {
                    int(line) for line in path_cores.read_text().splitlines() if line.strip()
                }
                available = all_cores - taken_cores
                if available:
                    core = available.pop()
                    taken_cores.add(core)
                    path_cores.write_text("\n".join(map(str, taken_cores)))
                    return core

<<<<<<< HEAD
                sys.stderr.write(f"All Cores are taken\n")
=======
                log_debug("All Cores are taken")
>>>>>>> 49690858
            finally:
                lock.release()
        time.sleep(1)


def unlock_core(path_locked: pathlib.Path,
                path_cores: pathlib.Path,
                core: int) -> None:
    """
    Unlock cores after execution is done.

    :param path_locked:
    :type path_locked: pathlib.Path
    :param path_cores:
    :type path_cores: pathlib.Path
    :param core:
    :type core: int
    """
    with FileLock(path_locked) as lock:
        lock.acquire()
        try:
            taken_cores = {
                int(line) for line in path_cores.read_text().splitlines()
                if int(line) != core
            }
            path_cores.write_text("\n".join(map(str, taken_cores)))
        finally:
            lock.release()

def monitor_progress(proc, cpu_queue):
    """Monitor progress from the CPU benchmark process."""
    for line in iter(proc.stdout.readline, ""):  # No decode needed
        line = line.strip()
        if line.startswith("Progress:"):
            try:
                progress = float(line.split()[1].strip('%'))
                cpu_queue.put(progress)
            except (ValueError, IndexError):
                pass

def cpu_mem_benchmark(cpu_queue: multiprocessing.Queue,
                      cpu_threads: Optional[int] = 5,
                      mem_threads: Optional[int] = 5,
                      cpu_work: Optional[int] = 100,
                      core: Optional[int] = None,
                      total_mem: Optional[float] = None) -> List:
    """
    Run CPU and memory benchmark.

    :param cpu_queue: Queue to push CPU benchmark progress as a float.
    :type cpu_queue: multiprocessing.Queue
    :param cpu_threads: Number of threads for CPU benchmark.
    :type cpu_threads: Optional[int]
    :param mem_threads: Number of threads for memory benchmark.
    :type mem_threads: Optional[int]
    :param cpu_work: Total work units for CPU benchmark.
    :type cpu_work: Optional[int]
    :param core: Core to pin the benchmark processes to.
    :type core: Optional[int]
    :param total_mem: Total memory to use for memory benchmark.
    :type total_mem: Optional[float]

    :return: Lists of CPU and memory subprocesses.
    :rtype: List
    """
    total_mem = f"{total_mem}M" if total_mem else f"{100.0 / os.cpu_count()}%"
    cpu_work_per_thread = int(cpu_work / cpu_threads)

    cpu_procs = []
    mem_procs = []
    cpu_prog = [f"{this_dir.joinpath('cpu-benchmark')}", f"{cpu_work_per_thread}"]
    mem_prog = ["stress-ng", "--vm", f"{mem_threads}",
                "--vm-bytes", f"{total_mem}", "--vm-keep"]



    for i in range(cpu_threads):
        cpu_proc = subprocess.Popen(cpu_prog, stdout=subprocess.PIPE, stderr=subprocess.PIPE, text=True)

        # NOTE: might be a good idea to use psutil to set the affinity (works across platforms)
        if core:
            os.sched_setaffinity(cpu_proc.pid, {core})
        cpu_procs.append(cpu_proc)

        # Start a thread to monitor the progress of each CPU benchmark process
        monitor_thread = multiprocessing.Process(target=monitor_progress, args=(cpu_proc, cpu_queue))
        monitor_thread.start()

    if mem_threads > 0:
        # NOTE: add a check to use creationflags=subprocess.CREATE_NEW_PROCESS_GROUP for Windows
        mem_proc = subprocess.Popen(mem_prog, preexec_fn=os.setsid)
        if core:
            os.sched_setaffinity(mem_proc.pid, {core})
        mem_procs.append(mem_proc)

    return cpu_procs, mem_procs



def io_read_benchmark_user_input_data_size(inputs,
                                           rundir=None,
                                           memory_limit=None):
    if memory_limit is None:
        memory_limit = -1
    memory_limit = int(memory_limit)
<<<<<<< HEAD
    sys.stderr.write("[WfBench] Starting IO Read Benchmark...\n")
    for file, size in inputs.items():
        with open(rundir.joinpath(file), "rb") as fp:
            sys.stderr.write(f"[WfBench] Reading '{file}'\n")
            while fp.read(size):
                pass
    sys.stderr.write("[WfBench] Completed IO Read Benchmark!\n")
=======
    log_debug("Starting IO Read Benchmark...")
    for file, size in inputs.items():
        with open(rundir.joinpath(file), "rb") as fp:
            log_debug(f"Reading '{file}'")
            while fp.read(size):
                pass
    log_debug("Completed IO Read Benchmark!")
>>>>>>> 49690858


def io_write_benchmark_user_input_data_size(outputs,
                                            rundir=None,
                                            memory_limit=None):
    if memory_limit is None:
        memory_limit = sys.maxsize
    memory_limit = int(memory_limit)
    for file_name, file_size in outputs.items():
<<<<<<< HEAD
        sys.stderr.write(f"[WfBench] Writing output file '{file_name}'\n")
=======
        log_debug(f"Writing output file '{file_name}'")
>>>>>>> 49690858
        file_size_todo = file_size
        while file_size_todo > 0:
            with open(rundir.joinpath(file_name), "ab") as fp:
                chunk_size = min(file_size_todo, memory_limit)
                file_size_todo -= fp.write(os.urandom(int(chunk_size)))


def io_alternate(inputs, outputs, cpu_queue: multiprocessing.Queue, memory_limit=None, rundir=None, event=None):
    """Alternate between reading and writing to a file, ensuring read only happens after write."""

    if memory_limit is None:
        memory_limit = 10 * 1024 * 1024  # sys.maxsize
    memory_limit = int(memory_limit)

    # queue will have messages in the form (cpu_percent_completed)
    # Get the last message and trash the rest

    # Create empty files
    for name in outputs:
        open(rundir.joinpath(name), "wb").close()

    io_completed = 0
    bytes_read = {
        name: 0
        for name in inputs
    }
    bytes_written = {
        name: 0
        for name in outputs
    }

    # get size of inputs
    inputs = {
        name: os.path.getsize(rundir.joinpath(name))
        for name in inputs
    }

    while io_completed < 100:
        cpu_percent = max(io_completed, cpu_queue.get())
        while True: # Get the last message
            try:
                cpu_percent = max(io_completed, cpu_queue.get_nowait())
            except queue.Empty:
                break

<<<<<<< HEAD
        sys.stderr.write(f"CPU Percent: {cpu_percent}\n")
=======
        log_debug(f"CPU Percent: {cpu_percent}")
>>>>>>> 49690858
        if cpu_percent:
            bytes_to_read = {
                name: int(size * (cpu_percent / 100) - bytes_read[name])
                for name, size in inputs.items()
            }
            bytes_to_write = {
                name: int(size * (cpu_percent / 100) - bytes_written[name])
                for name, size in outputs.items()
            }
            io_read_benchmark_user_input_data_size(bytes_to_read, rundir, memory_limit=memory_limit)
            io_write_benchmark_user_input_data_size(bytes_to_write, rundir, memory_limit=memory_limit)

            bytes_read = {
                name: bytes_read[name] + bytes_to_read[name]
                for name in bytes_to_read
            }
            bytes_written = {
                name: bytes_written[name] + bytes_to_write[name]
                for name in bytes_to_write
            }

<<<<<<< HEAD
            sys.stderr.write(f"Bytes Read: {bytes_read}\n")
            sys.stderr.write(f"Bytes Written: {bytes_written}\n")
=======
            log_debug(f"Bytes Read: {bytes_read}")
            log_debug(f"Bytes Written: {bytes_written}")
>>>>>>> 49690858

            io_completed = cpu_percent

            if io_completed >= 100:
                break

def get_available_gpus():
    proc = subprocess.Popen(["nvidia-smi", "--query-gpu=utilization.gpu", "--format=csv"], stdout=subprocess.PIPE, stderr=subprocess.PIPE)
    stdout, _ = proc.communicate()
    df = pd.read_csv(StringIO(stdout.decode("utf-8")), sep=" ")
    return df[df["utilization.gpu"] <= 5].index.to_list()


def gpu_benchmark(time: int = 100,
                  work: int = 100, 
                  device: int = 0): #work, device
    
    gpu_prog = [f"CUDA_DEVICE_ORDER=PCI_BUS_ID CUDA_VISIBLE_DEVICES={device} {this_dir.joinpath('./gpu_benchmark')} {work} {time}"]
<<<<<<< HEAD
    sys.stderr.write(f"Running GPU Benchmark: {gpu_prog}\n")
=======
    log_debug(f"Running GPU Benchmark: {gpu_prog}")
>>>>>>> 49690858
    subprocess.Popen(gpu_prog, shell=True)  


def get_parser() -> argparse.ArgumentParser:
    parser = argparse.ArgumentParser()
<<<<<<< HEAD
    parser.add_argument("--name", default=None, required=True, help="Task name.")
=======
    parser.add_argument("name", help="Task name.")
>>>>>>> 49690858
    parser.add_argument("--rundir", help="Run directory.")
    parser.add_argument("--percent-cpu", default=0.5, type=float,
                        help="percentage related to the number of cpu threads.")
    parser.add_argument("--path-lock", default=None, help="Path to lock file.")
    parser.add_argument("--path-cores", default=None, help="Path to cores file.")
    parser.add_argument("--cpu-work", default=None, help="Amount of CPU work.")
    parser.add_argument("--gpu-work", default=None, help="Amount of GPU work.")
    parser.add_argument("--time", default=None, help="Time limit (in seconds) to complete the task (overrides CPU and GPU works).")
    parser.add_argument("--mem", default=None, help="Max amount (in MB) of memory consumption.")
    parser.add_argument("--output-files", help="output file names with sizes in bytes as a JSON dictionary "
                                               "(e.g., --output-files {\\\"file1\\\": 1024, \\\"file2\\\": 2048}).")
    parser.add_argument("--input-files", help="input files names as a JSON array "
                                              "(e.g., --input-files [\\\"file3\\\", \\\"file4\\\"]).")
    return parser
    

def main():
    """Main program."""
    parser = get_parser()
<<<<<<< HEAD
    args = parser.parse_args()
    # print("[Wfbench] ARGS", args)
=======
    args, other = parser.parse_known_args()
>>>>>>> 49690858
    core = None

    if args.rundir:
        rundir = pathlib.Path(args.rundir)
    else:
        rundir = pathlib.Path(os.getcwd())

    if args.path_lock and args.path_cores:
        path_locked = pathlib.Path(args.path_lock)
        path_cores = pathlib.Path(args.path_cores)
        core = lock_core(path_locked, path_cores)

<<<<<<< HEAD
    sys.stderr.write(f"[WfBench][{datetime.now().time()}] Starting {args.name} benchmark...\n")
=======
    log_info(f"Starting {args.name} Benchmark")
>>>>>>> 49690858

    mem_bytes = args.mem * 1024 * 1024 if args.mem else None

    procs = []
    io_proc = None
    outputs_dict = {}

    cpu_queue = multiprocessing.Queue()

<<<<<<< HEAD
    sys.stderr.write(f"[WfBench] Working directory: {os.getcwd()}\n")

    # Deal with input/output files if any
    cleaned_input = "{}" if args.input_files is None else re.sub(r'\\+', '', args.input_files)
    cleaned_output = "{}" if args.output_files is None else re.sub(r'\\+', '', args.output_files)
    # print("CLEANED INPUT", cleaned_input)
    # print("CLEANED OUTPUT", cleaned_output)

    if cleaned_input or cleaned_output:
        sys.stderr.write("[WfBench] Starting IO benchmark...\n")
=======
    # print("Directory:", os.getcwd())
    if args.out:
        log_info(f"Starting IO benchmark for {args.name}...")

        # Remove all escape characters before attempting to parse the JSON string
        cleaned_output = re.sub(r'\\+', '', args.out)

>>>>>>> 49690858
        # Attempt to parse the cleaned string
        try:
            outputs_dict = json.loads(cleaned_output)
        except json.JSONDecodeError as e:
<<<<<<< HEAD
            sys.stderr.write("Error: Failed to decode --output-files JSON string argument:", e)
            sys.exit(1)

        try:
            inputs_array = json.loads(cleaned_input)
        except json.JSONDecodeError as e:
            sys.stderr.write("Error: Failed to decode --input-files JSON string argument:", e)
            sys.exit(1)

        # print("OUTPUT", outputs_dict)
        # print("INPUTS", inputs_array)

=======
            log_error("Failed to decode JSON:", e)
            sys.exit(1)
            outputs_dict = {}

>>>>>>> 49690858
        # Create a multiprocessing event that in the first run is set to True
        write_done_event = multiprocessing.Event() 
        # Set this to True to allow the first read to happen
        write_done_event.set()
        # Print the value of the event
        # print("Event Value:", write_done_event.is_set())

        io_proc = multiprocessing.Process(
            target=io_alternate,
            args=(inputs_array, outputs_dict, cpu_queue, mem_bytes, rundir, write_done_event)
        )
        io_proc.start()
        procs.append(io_proc)

    if args.gpu_work:
<<<<<<< HEAD
        sys.stderr.write("[WfBench] Starting GPU Benchmark...\n")
        available_gpus = get_available_gpus() #checking for available GPUs

        if not available_gpus:
            sys.stderr.write("No GPU available...\n")
        else:
            device = available_gpus[0]
            sys.stderr.write(f"Running on GPU {device}...\n")

            if args.time:
                sys.stderr.write(f" Time:{args.time}, Work:{args.gpu_work}, Device:{device}\n")
=======
        log_info(f"Starting GPU Benchmark for {args.name}...")
        available_gpus = get_available_gpus() #checking for available GPUs

        if not available_gpus:
            log_error("No GPU available")
            sys.exit(1)
        else:
            device = available_gpus[0]
            log_debug(f"Running on GPU {device}")

            if args.time:
                log_debug(f" Time:{args.time}, Work:{args.gpu_work}, Device:{device}")
>>>>>>> 49690858
                gpu_benchmark(time=int(args.time), work=int(args.gpu_work), device=device)
            else:
                gpu_benchmark(work=int(args.gpu_work), device=device)
            
    
    if args.cpu_work:
<<<<<<< HEAD
        sys.stderr.write("[WfBench] Starting CPU and Memory Benchmarks...\n")
        if core:
            sys.stderr.write(f"[WfBench]  {args.name} acquired core {core}\n")
=======
        log_info(f"Starting CPU and Memory Benchmarks for {args.name}...")
        if core:
            log_debug(f"{args.name} acquired core {core}")
>>>>>>> 49690858

        mem_threads=int(10 - 10 * args.percent_cpu)
        cpu_procs, mem_procs = cpu_mem_benchmark(cpu_queue=cpu_queue, cpu_threads=int(10 * args.percent_cpu),
                                                mem_threads=mem_threads,
                                                cpu_work=sys.maxsize if args.time else int(args.cpu_work),
                                                core=core,
                                                total_mem=args.mem)
                    
        procs.extend(cpu_procs)
        if args.time:
            time.sleep(int(args.time))
            for proc in procs:
                os.killpg(os.getpgid(proc.pid), signal.SIGTERM)
        else:
            for proc in procs:
                if isinstance(proc, subprocess.Popen):
                    proc.wait()
        if io_proc is not None and io_proc.is_alive():
            # io_proc.terminate()
            io_proc.join()

        
        for mem_proc in mem_procs:
            try:
                os.kill(mem_proc.pid, signal.SIGKILL)  # Force kill if SIGTERM fails
            except subprocess.TimeoutExpired:
<<<<<<< HEAD
                sys.stderr.write("Memory process did not terminate; force-killing!\n")
        # As a fallback, use pkill if any remaining instances are stuck
        subprocess.Popen(["pkill", "-f", "stress-ng"]).wait()

        sys.stderr.write("[WfBench] Completed CPU and Memory Benchmarks!\n")

    # NOTE: If you would like to run only IO add time.sleep(2)
    # Check if all procs are done, if not, kill them
    sys.stderr.write("[WfBench] Checking if all processes are done...\n")
=======
                log_debug("Memory process did not terminate; force-killing.")
        # As a fallback, use pkill if any remaining instances are stuck
        subprocess.Popen(["pkill", "-f", "stress-ng"]).wait()

        log_debug("Completed CPU and Memory Benchmarks!")

    # NOTE: If you would like to run only IO add time.sleep(2)
    # Check if all procs are done, if not, kill them
    log_debug("Checking if all processes are done...")
>>>>>>> 49690858
    for proc in procs:
        if isinstance(proc, multiprocessing.Process):
            if proc.is_alive():
                proc.terminate()
                proc.join()
        if isinstance(proc, subprocess.Popen):
            proc.wait()

    if core:
        unlock_core(path_locked, path_cores, core)
<<<<<<< HEAD
    sys.stderr.write("WfBench Benchmark completed!\n")
=======
    log_info(f"Benchmark {args.name} completed!")
>>>>>>> 49690858

if __name__ == "__main__":
    main()<|MERGE_RESOLUTION|>--- conflicted
+++ resolved
@@ -25,8 +25,6 @@
 from filelock import FileLock
 from typing import List, Optional
 from datetime import datetime
-<<<<<<< HEAD
-=======
 import logging
 
 # Configure logging
@@ -37,7 +35,6 @@
     handlers=[logging.StreamHandler()]
 )
 
->>>>>>> 49690858
 
 this_dir = pathlib.Path(__file__).resolve().parent
 
@@ -101,11 +98,7 @@
                     path_cores.write_text("\n".join(map(str, taken_cores)))
                     return core
 
-<<<<<<< HEAD
-                sys.stderr.write(f"All Cores are taken\n")
-=======
                 log_debug("All Cores are taken")
->>>>>>> 49690858
             finally:
                 lock.release()
         time.sleep(1)
@@ -211,15 +204,6 @@
     if memory_limit is None:
         memory_limit = -1
     memory_limit = int(memory_limit)
-<<<<<<< HEAD
-    sys.stderr.write("[WfBench] Starting IO Read Benchmark...\n")
-    for file, size in inputs.items():
-        with open(rundir.joinpath(file), "rb") as fp:
-            sys.stderr.write(f"[WfBench] Reading '{file}'\n")
-            while fp.read(size):
-                pass
-    sys.stderr.write("[WfBench] Completed IO Read Benchmark!\n")
-=======
     log_debug("Starting IO Read Benchmark...")
     for file, size in inputs.items():
         with open(rundir.joinpath(file), "rb") as fp:
@@ -227,7 +211,6 @@
             while fp.read(size):
                 pass
     log_debug("Completed IO Read Benchmark!")
->>>>>>> 49690858
 
 
 def io_write_benchmark_user_input_data_size(outputs,
@@ -237,11 +220,7 @@
         memory_limit = sys.maxsize
     memory_limit = int(memory_limit)
     for file_name, file_size in outputs.items():
-<<<<<<< HEAD
-        sys.stderr.write(f"[WfBench] Writing output file '{file_name}'\n")
-=======
         log_debug(f"Writing output file '{file_name}'")
->>>>>>> 49690858
         file_size_todo = file_size
         while file_size_todo > 0:
             with open(rundir.joinpath(file_name), "ab") as fp:
@@ -287,11 +266,7 @@
             except queue.Empty:
                 break
 
-<<<<<<< HEAD
-        sys.stderr.write(f"CPU Percent: {cpu_percent}\n")
-=======
         log_debug(f"CPU Percent: {cpu_percent}")
->>>>>>> 49690858
         if cpu_percent:
             bytes_to_read = {
                 name: int(size * (cpu_percent / 100) - bytes_read[name])
@@ -313,13 +288,8 @@
                 for name in bytes_to_write
             }
 
-<<<<<<< HEAD
-            sys.stderr.write(f"Bytes Read: {bytes_read}\n")
-            sys.stderr.write(f"Bytes Written: {bytes_written}\n")
-=======
             log_debug(f"Bytes Read: {bytes_read}")
             log_debug(f"Bytes Written: {bytes_written}")
->>>>>>> 49690858
 
             io_completed = cpu_percent
 
@@ -338,21 +308,13 @@
                   device: int = 0): #work, device
     
     gpu_prog = [f"CUDA_DEVICE_ORDER=PCI_BUS_ID CUDA_VISIBLE_DEVICES={device} {this_dir.joinpath('./gpu_benchmark')} {work} {time}"]
-<<<<<<< HEAD
-    sys.stderr.write(f"Running GPU Benchmark: {gpu_prog}\n")
-=======
     log_debug(f"Running GPU Benchmark: {gpu_prog}")
->>>>>>> 49690858
-    subprocess.Popen(gpu_prog, shell=True)  
+    subprocess.Popen(gpu_prog, shell=True)
 
 
 def get_parser() -> argparse.ArgumentParser:
     parser = argparse.ArgumentParser()
-<<<<<<< HEAD
     parser.add_argument("--name", default=None, required=True, help="Task name.")
-=======
-    parser.add_argument("name", help="Task name.")
->>>>>>> 49690858
     parser.add_argument("--rundir", help="Run directory.")
     parser.add_argument("--percent-cpu", default=0.5, type=float,
                         help="percentage related to the number of cpu threads.")
@@ -372,12 +334,7 @@
 def main():
     """Main program."""
     parser = get_parser()
-<<<<<<< HEAD
     args = parser.parse_args()
-    # print("[Wfbench] ARGS", args)
-=======
-    args, other = parser.parse_known_args()
->>>>>>> 49690858
     core = None
 
     if args.rundir:
@@ -390,11 +347,7 @@
         path_cores = pathlib.Path(args.path_cores)
         core = lock_core(path_locked, path_cores)
 
-<<<<<<< HEAD
-    sys.stderr.write(f"[WfBench][{datetime.now().time()}] Starting {args.name} benchmark...\n")
-=======
     log_info(f"Starting {args.name} Benchmark")
->>>>>>> 49690858
 
     mem_bytes = args.mem * 1024 * 1024 if args.mem else None
 
@@ -404,8 +357,7 @@
 
     cpu_queue = multiprocessing.Queue()
 
-<<<<<<< HEAD
-    sys.stderr.write(f"[WfBench] Working directory: {os.getcwd()}\n")
+    log_debug(f"Working directory: {os.getcwd()}")
 
     # Deal with input/output files if any
     cleaned_input = "{}" if args.input_files is None else re.sub(r'\\+', '', args.input_files)
@@ -414,39 +366,24 @@
     # print("CLEANED OUTPUT", cleaned_output)
 
     if cleaned_input or cleaned_output:
-        sys.stderr.write("[WfBench] Starting IO benchmark...\n")
-=======
-    # print("Directory:", os.getcwd())
-    if args.out:
-        log_info(f"Starting IO benchmark for {args.name}...")
-
-        # Remove all escape characters before attempting to parse the JSON string
-        cleaned_output = re.sub(r'\\+', '', args.out)
-
->>>>>>> 49690858
+        log_debug("Starting IO benchmark...")
+
         # Attempt to parse the cleaned string
         try:
             outputs_dict = json.loads(cleaned_output)
         except json.JSONDecodeError as e:
-<<<<<<< HEAD
-            sys.stderr.write("Error: Failed to decode --output-files JSON string argument:", e)
+            log_error(f"Failed to decode --output-files JSON string argument: {e}")
             sys.exit(1)
 
         try:
             inputs_array = json.loads(cleaned_input)
         except json.JSONDecodeError as e:
-            sys.stderr.write("Error: Failed to decode --input-files JSON string argument:", e)
+            log_error(f"Failed to decode --input-files JSON string argument: {e}")
             sys.exit(1)
 
         # print("OUTPUT", outputs_dict)
         # print("INPUTS", inputs_array)
 
-=======
-            log_error("Failed to decode JSON:", e)
-            sys.exit(1)
-            outputs_dict = {}
-
->>>>>>> 49690858
         # Create a multiprocessing event that in the first run is set to True
         write_done_event = multiprocessing.Event() 
         # Set this to True to allow the first read to happen
@@ -462,19 +399,6 @@
         procs.append(io_proc)
 
     if args.gpu_work:
-<<<<<<< HEAD
-        sys.stderr.write("[WfBench] Starting GPU Benchmark...\n")
-        available_gpus = get_available_gpus() #checking for available GPUs
-
-        if not available_gpus:
-            sys.stderr.write("No GPU available...\n")
-        else:
-            device = available_gpus[0]
-            sys.stderr.write(f"Running on GPU {device}...\n")
-
-            if args.time:
-                sys.stderr.write(f" Time:{args.time}, Work:{args.gpu_work}, Device:{device}\n")
-=======
         log_info(f"Starting GPU Benchmark for {args.name}...")
         available_gpus = get_available_gpus() #checking for available GPUs
 
@@ -487,22 +411,15 @@
 
             if args.time:
                 log_debug(f" Time:{args.time}, Work:{args.gpu_work}, Device:{device}")
->>>>>>> 49690858
                 gpu_benchmark(time=int(args.time), work=int(args.gpu_work), device=device)
             else:
                 gpu_benchmark(work=int(args.gpu_work), device=device)
             
     
     if args.cpu_work:
-<<<<<<< HEAD
-        sys.stderr.write("[WfBench] Starting CPU and Memory Benchmarks...\n")
-        if core:
-            sys.stderr.write(f"[WfBench]  {args.name} acquired core {core}\n")
-=======
         log_info(f"Starting CPU and Memory Benchmarks for {args.name}...")
         if core:
             log_debug(f"{args.name} acquired core {core}")
->>>>>>> 49690858
 
         mem_threads=int(10 - 10 * args.percent_cpu)
         cpu_procs, mem_procs = cpu_mem_benchmark(cpu_queue=cpu_queue, cpu_threads=int(10 * args.percent_cpu),
@@ -529,17 +446,6 @@
             try:
                 os.kill(mem_proc.pid, signal.SIGKILL)  # Force kill if SIGTERM fails
             except subprocess.TimeoutExpired:
-<<<<<<< HEAD
-                sys.stderr.write("Memory process did not terminate; force-killing!\n")
-        # As a fallback, use pkill if any remaining instances are stuck
-        subprocess.Popen(["pkill", "-f", "stress-ng"]).wait()
-
-        sys.stderr.write("[WfBench] Completed CPU and Memory Benchmarks!\n")
-
-    # NOTE: If you would like to run only IO add time.sleep(2)
-    # Check if all procs are done, if not, kill them
-    sys.stderr.write("[WfBench] Checking if all processes are done...\n")
-=======
                 log_debug("Memory process did not terminate; force-killing.")
         # As a fallback, use pkill if any remaining instances are stuck
         subprocess.Popen(["pkill", "-f", "stress-ng"]).wait()
@@ -549,7 +455,6 @@
     # NOTE: If you would like to run only IO add time.sleep(2)
     # Check if all procs are done, if not, kill them
     log_debug("Checking if all processes are done...")
->>>>>>> 49690858
     for proc in procs:
         if isinstance(proc, multiprocessing.Process):
             if proc.is_alive():
@@ -560,11 +465,7 @@
 
     if core:
         unlock_core(path_locked, path_cores, core)
-<<<<<<< HEAD
-    sys.stderr.write("WfBench Benchmark completed!\n")
-=======
     log_info(f"Benchmark {args.name} completed!")
->>>>>>> 49690858
 
 if __name__ == "__main__":
     main()