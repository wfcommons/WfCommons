--- conflicted
+++ resolved
@@ -155,7 +155,6 @@
     for file_name, file_size in outputs.items():
         print(f"[WfBench] Writing output file '{file_name}'\n")
         file_size_todo = file_size
-        pathlib.Path(file_name).touch()
         while file_size_todo > 0:
             with open(file_name, "ab") as fp:
                 chunk_size = min(file_size_todo, memory_limit)
@@ -277,7 +276,6 @@
             for proc in procs:
                 os.killpg(os.getpgid(proc.pid), signal.SIGTERM)
         else:
-<<<<<<< HEAD
             for proc in procs:
                 # if isinstance(proc, multiprocessing.Process):
                 #     proc.join()
@@ -288,14 +286,6 @@
             io_proc.join()
         mem_kill = subprocess.Popen(["killall", "stress-ng"])
         mem_kill.wait()
-=======
-            for proc in cpu_procs:
-                proc.wait()
-
-        if mem_threads > 0:
-            mem_kill = subprocess.Popen(["killall", "stress-ng"])
-            mem_kill.wait()
->>>>>>> a47cc059
         print("[WfBench] Completed CPU and Memory Benchmarks!\n")
 
     # if args.out:
