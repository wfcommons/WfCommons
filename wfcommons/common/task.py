#!/usr/bin/env python
# -*- coding: utf-8 -*-
#
# Copyright (c) 2020-2023 The WfCommons Team.
#
# This program is free software: you can redistribute it and/or modify
# it under the terms of the GNU General Public License as published by
# the Free Software Foundation, either version 3 of the License, or
# (at your option) any later version.

import logging

from datetime import datetime
from typing import Dict, List, Optional
from logging import Logger

from .machine import Machine
from .file import File
from ..utils import NoValue


class TaskType(NoValue):
    """Task type."""
    COMPUTE = 'compute'
    AUXILIARY = 'auxiliary'
    TRANSFER = 'transfer'
    SUBWORKFLOW = 'subworkflow'

class Task:
    """Representation of a task.

    :param name: The name of the task.
    :type name: str
    :param task_id: Task unique ID (e.g., ID0000001).
    :type task_id: str
    :param runtime: Task runtime in seconds.
    :type runtime: float
    :param input_files: List of input files used by the task.
    :type input_files: Optional[List[File]]
    :param output_files: List of output files used by the task.
    :type output_files: Optional[List[File]]
    :param cores: Number of cores required by the task.
    :type cores: float
    :param category: Task category (can be used, for example, to define tasks that use the same program).
    :type category: Optional[str]
    :param machines: Machines on which is the task has been executed.
    :type machines: Optional[List[Machine]]
    :param program: Program name.
    :type program: Optional[str]
    :param args: List of task arguments.
    :type args: Optional[List[str]]
    :param avg_cpu: Average CPU utilization in %.
    :type avg_cpu: Optional[float]
    :param bytes_read: Total bytes read in KB.
    :type bytes_read: Optional[int]
    :param bytes_written: Total bytes written in KB.
    :type bytes_written: Optional[int]
    :param memory: Memory (resident set) size of the process in bytes.
    :type memory: Optional[int]
    :param energy: Total energy consumption in kWh.
    :type energy: Optional[int]
    :param avg_power: Average power consumption in W.
    :type avg_power: Optional[float]
    :param priority: Task priority.
    :type priority: Optional[int]
    :param task_type: The type of the task.
    :type task_type: TaskType
    :param logger: The logger where to log information/warning or errors.
    :type logger: Optional[Logger]
    """

    def __init__(self,
                 name: str,
<<<<<<< HEAD
                #  task_type: TaskType,
=======
                 task_id: str,
>>>>>>> 8b1fdc99
                 runtime: float,
                 input_files: Optional[List[File]] = None,
                 output_files: Optional[List[File]] = None,
                 cores: float = 1.0,
                 category: Optional[str] = None,
                 machines: Optional[List[Machine]] = None,
                 program: Optional[str] = None,
                 args: Optional[List[str]] = None,
                 avg_cpu: Optional[float] = None,
                 bytes_read: Optional[int] = None,
                 bytes_written: Optional[int] = None,
                 memory: Optional[int] = None,
                 energy: Optional[int] = None,
                 avg_power: Optional[float] = None,
                 priority: Optional[int] = None,
                 executedAt: Optional[str] = None,
                 task_type: Optional[TaskType] = None,
                 launch_dir: Optional[str] = None,
                 logger: Optional[Logger] = None,
                 ) -> None:
        """A task in a workflow."""
        self.logger: Logger = logging.getLogger(
            __name__) if logger is None else logger
        self.name: str = name
<<<<<<< HEAD
        # self.type: TaskType = task_type
=======
        self.task_id: str = task_id
>>>>>>> 8b1fdc99
        self.runtime: float = runtime
        self.cores: Optional[float] = cores
        self.category: Optional[str] = category
        self.program: Optional[str] = program
        self.args: List[str] = args if args else []
        self.avg_cpu: Optional[float] = avg_cpu
        self.bytes_read: Optional[int] = bytes_read
        self.bytes_written: Optional[int] = bytes_written
        self.memory: Optional[int] = memory
        self.energy: Optional[int] = energy
        self.avg_power: Optional[float] = avg_power
        self.input_files: List[File] = input_files if input_files else []
        self.output_files: List[File] = output_files if output_files else []
        self.machines: Optional[List[Machine]] = machines
        self.priority: Optional[int] = priority
        self.type: Optional[TaskType] = task_type
        self.launch_dir: Optional[str] = launch_dir
        self.start_time: Optional[str] = str(datetime.now().astimezone().isoformat()) if not executedAt else executedAt
        self.logger.debug(
<<<<<<< HEAD
            f"created {self.task_id} task {self.name}: runtime => {self.runtime} seconds.")
=======
            f"created task {self.task_id}: runtime => {self.runtime} seconds.")
>>>>>>> 8b1fdc99

    def specification_as_dict(self) -> Dict:
        """A JSON representation of the task specification.

        :return: A JSON object representation of the task.
        :rtype: Dict
        """
        task_obj = {
            'name': self.name,
<<<<<<< HEAD
            # 'type': self.type.value,
            'command': {},
=======
            'id': self.task_id,
>>>>>>> 8b1fdc99
            'parents': [],
            'children': [],
            'input_files': [f.file_id for f in self.input_files],
            'output_files': [f.file_id for f in self.output_files]
        }
        return task_obj

    def execution_as_dict(self) -> Dict:
        """A JSON representation of the task execution.

        :return: A JSON object representation of the task.
        :rtype: Dict
        """
        task_obj = {
            'id': self.task_id,
            'runtimeInSeconds': self.runtime,
            'command': {}
        }
        if self.cores is not None:
            task_obj['coreCount'] = self.cores
        if self.avg_cpu is not None:
            task_obj['avgCPU'] = self.avg_cpu
        if self.bytes_read is not None:
            task_obj['readBytes'] = self.bytes_read
        if self.bytes_written is not None:
            task_obj['writtenBytes'] = self.bytes_written
        if self.memory is not None:
            task_obj['memoryInBytes'] = self.memory
        if self.energy is not None:
            task_obj['energyInKWh'] = self.energy
        if self.avg_power is not None:
            task_obj['avgPowerInKWh'] = self.avg_power
        if self.priority is not None:
            task_obj['priority'] = self.priority
        if self.program is not None:
            task_obj['command']['program'] = self.program
        if self.args is not None:
            task_obj['command']['arguments'] = self.args
        if self.machines is not None:
            task_obj['machines'] = [m.name for m in self.machines]               
        if self.start_time:
            task_obj['executedAt'] = self.start_time
        if self.category is not None:
            task_obj['category'] = self.category
        if self.launch_dir:
            task_obj['launchDir'] = self.launch_dir
        return task_obj<|MERGE_RESOLUTION|>--- conflicted
+++ resolved
@@ -71,11 +71,7 @@
 
     def __init__(self,
                  name: str,
-<<<<<<< HEAD
-                #  task_type: TaskType,
-=======
                  task_id: str,
->>>>>>> 8b1fdc99
                  runtime: float,
                  input_files: Optional[List[File]] = None,
                  output_files: Optional[List[File]] = None,
@@ -100,11 +96,7 @@
         self.logger: Logger = logging.getLogger(
             __name__) if logger is None else logger
         self.name: str = name
-<<<<<<< HEAD
-        # self.type: TaskType = task_type
-=======
         self.task_id: str = task_id
->>>>>>> 8b1fdc99
         self.runtime: float = runtime
         self.cores: Optional[float] = cores
         self.category: Optional[str] = category
@@ -124,11 +116,7 @@
         self.launch_dir: Optional[str] = launch_dir
         self.start_time: Optional[str] = str(datetime.now().astimezone().isoformat()) if not executedAt else executedAt
         self.logger.debug(
-<<<<<<< HEAD
-            f"created {self.task_id} task {self.name}: runtime => {self.runtime} seconds.")
-=======
             f"created task {self.task_id}: runtime => {self.runtime} seconds.")
->>>>>>> 8b1fdc99
 
     def specification_as_dict(self) -> Dict:
         """A JSON representation of the task specification.
@@ -138,12 +126,7 @@
         """
         task_obj = {
             'name': self.name,
-<<<<<<< HEAD
-            # 'type': self.type.value,
-            'command': {},
-=======
             'id': self.task_id,
->>>>>>> 8b1fdc99
             'parents': [],
             'children': [],
             'input_files': [f.file_id for f in self.input_files],
