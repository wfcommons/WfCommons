#!/usr/bin/env python
# -*- coding: utf-8 -*-
#
# Copyright (c) 2021-2024 The WfCommons Team.
#
# This program is free software: you can redistribute it and/or modify
# it under the terms of the GNU General Public License as published by
# the Free Software Foundation, either version 3 of the License, or
# (at your option) any later version.

from .bench import WorkflowBenchmark
<<<<<<< HEAD
from .translator import DaskTranslator, NextflowTranslator, ParslTranslator, PegasusTranslator, SwiftTTranslator, TaskVineTranslator, CWLTranslator, BashTranslator
=======
from .translator import (DaskTranslator, NextflowTranslator, ParslTranslator, PegasusTranslator, SwiftTTranslator,
                         TaskVineTranslator, PyCompssTranslator)
>>>>>>> 1786a4a1
<|MERGE_RESOLUTION|>--- conflicted
+++ resolved
@@ -9,9 +9,4 @@
 # (at your option) any later version.
 
 from .bench import WorkflowBenchmark
-<<<<<<< HEAD
-from .translator import DaskTranslator, NextflowTranslator, ParslTranslator, PegasusTranslator, SwiftTTranslator, TaskVineTranslator, CWLTranslator, BashTranslator
-=======
-from .translator import (DaskTranslator, NextflowTranslator, ParslTranslator, PegasusTranslator, SwiftTTranslator,
-                         TaskVineTranslator, PyCompssTranslator)
->>>>>>> 1786a4a1
+from .translator import DaskTranslator, NextflowTranslator, ParslTranslator, PegasusTranslator, SwiftTTranslator, TaskVineTranslator, CWLTranslator, BashTranslator, PyCompssTranslator