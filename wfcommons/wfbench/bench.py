--- conflicted
+++ resolved
@@ -184,13 +184,6 @@
             task.args.append(f"--input-files {input_files}")
 
         workflow_input_files: List[File] = self._rename_files_to_wfbench_format()
-<<<<<<< HEAD
-        print("WORKFLOW INPUT FILES:")
-        for f in workflow_input_files:
-            print(f"{f.file_id} {f.size}")
-        # print(workflow_input_files)
-=======
->>>>>>> e19301b6
 
         for i, file in enumerate(workflow_input_files):
             file_path = save_dir.joinpath(file.file_id)
