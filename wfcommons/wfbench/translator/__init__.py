#!/usr/bin/env python
# -*- coding: utf-8 -*-
#
# Copyright (c) 2021-2024 The WfCommons Team.
#
# This program is free software: you can redistribute it and/or modify
# it under the terms of the GNU General Public License as published by
# the Free Software Foundation, either version 3 of the License, or
# (at your option) any later version.

from .dask import DaskTranslator
from .nextflow import NextflowTranslator
from .parsl import ParslTranslator
from .pegasus import PegasusTranslator
from .swift_t import SwiftTTranslator
from .taskvine import TaskVineTranslator
<<<<<<< HEAD
from .cwl import CWLTranslator
from .bash import BashTranslator
=======
from .pycompss import PyCompssTranslator
>>>>>>> 1786a4a1
<|MERGE_RESOLUTION|>--- conflicted
+++ resolved
@@ -14,9 +14,6 @@
 from .pegasus import PegasusTranslator
 from .swift_t import SwiftTTranslator
 from .taskvine import TaskVineTranslator
-<<<<<<< HEAD
 from .cwl import CWLTranslator
 from .bash import BashTranslator
-=======
-from .pycompss import PyCompssTranslator
->>>>>>> 1786a4a1
+from .pycompss import PyCompssTranslator