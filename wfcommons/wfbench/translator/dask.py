--- conflicted
+++ resolved
@@ -99,7 +99,6 @@
             program = output_folder.joinpath(f'bin/{task.program}')
             args = []
             for a in task.args:
-<<<<<<< HEAD
                 if "--output-files" in a:
                     flag, output_files_dict = a.split(" ", 1)
                     output_files_dict = {str(output_folder.joinpath(f"data/{key}")): value for key, value in ast.literal_eval(output_files_dict).items()}
@@ -112,18 +111,6 @@
                     a = a.replace("'", "\"") 
                 args.append(a)
 
-=======
-                if "--out" in a:
-                    # a = a.replace("{", "\"{").replace("}", "}\"").replace(".txt'", ".txt\\\\\"").replace("'", "\\\\\"" + str(output_folder.joinpath("data")) + "/").replace(": ", ":")
-                    flag, output_files_dict = a.split(" ", 1)
-                    output_files_dict = {str(output_folder.joinpath(f"data/{key}")): value for key, value in ast.literal_eval(output_files_dict).items()}
-                    a = f"{flag} '{json.dumps(output_files_dict)}'"
-                elif "--" not in a:
-                    a = str(output_folder.joinpath("data", a))
-                else: 
-                    a = a.replace("'", "\"") 
-                args.append(a)
->>>>>>> 49690858
             code = [f"WorkflowTask(dag_id = '{task.task_id}',",
                     f"             name = '{task.task_id}',",
                     f"             command_arguments = {[str(program)] + args},",
@@ -158,17 +145,10 @@
             self.parsed_tasks.append(task_name)
             self.tasks_futures[task_name] = f"fut_dv_{self.task_id}"
             self.task_id += 1
-<<<<<<< HEAD
-            parent_futures = [self.tasks_futures[p] for p in self.task_parents[task_name]]
-            str_parent_futures = f"[{','.join(parent_futures)}]"
-
-
-=======
 
             parent_futures = [self.tasks_futures[p] for p in self.task_parents[task_name]]
             str_parent_futures = f"[{','.join(parent_futures)}]"
 
->>>>>>> 49690858
             noindent_python_codelines = [f"{self.tasks_futures[task_name]} = client.submit(execute_task, TASKS['{task_name}'], {str_parent_futures})"]
             
             # parse children
