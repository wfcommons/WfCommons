#!/usr/bin/env python
# -*- coding: utf-8 -*-
#
# Copyright (c) 2023-2024 The WfCommons Team.
#
# This program is free software: you can redistribute it and/or modify
# it under the terms of the GNU General Public License as published by
# the Free Software Foundation, either version 3 of the License, or
# (at your option) any later version.

import argparse
import json
import logging
import os
import pathlib
import random
import sys
import time

from dask.distributed import Client


logging.basicConfig(level=logging.DEBUG, format='%(asctime)s - %(name)s - %(levelname)s - %(message)s')
logger = logging.getLogger(__name__)


def build_dask_client():
    """
    Feel free to modify this to target your local dask configuration

    Lots of info there:
    https://docs.dask.org/en/stable/configuration.html
    https://dask.pydata.org/en/latest/scheduling.html
    """
    cpu_count = 2  
    threads_per_cpu = 2
    return Client(n_workers=cpu_count, threads_per_worker=threads_per_cpu)


class WorkflowTask:
    def __init__(self,
                 dag_id: str = None,
                 name: str = None,
                 command_arguments: list[str] = None,
                 inputs: list[str] = None,
                 outputs: list[str] = None,
                 simulate: bool = False,
                 randomizer: random.Random = random.Random(),
                 simulate_minimum_execution_time: float = 0.1,
                 simulate_maximum_execution_time: float = 1.1,
                 execution_time: float = None,  # This is an execution output
                 ):
        self.dag_id = dag_id
        self.name = name
        self.command_arguments = command_arguments
        self.inputs = inputs
        self.outputs = outputs
        self.simulate = simulate
        self.randomizer = randomizer
        self.simulate_minimum_execution_time = simulate_minimum_execution_time
        self.simulate_maximum_execution_time = simulate_maximum_execution_time
        self.execution_time = execution_time

    def simulate_execution(self):
        time.sleep(self.randomizer.uniform(self.simulate_minimum_execution_time,
                                           self.simulate_maximum_execution_time))


def execute_task(task: WorkflowTask, fut_inputs_list) -> WorkflowTask:
    """
    :param task: The task to be executed (it holds all relevant information)
    :param fut_inputs_list: Unused here but necessary for dask to build its own DAG
    :return:
    """
    logger.info("Executing task %s/%s: %s / in=%s / out=%s" % (task.name, task.dag_id, task.command_arguments, task.inputs, task.outputs))
    start = time.time()
    if task.simulate or task.command_arguments is None or len(task.command_arguments) == 0:
        logger.info("Simulating execution of task %s" % task.name)
        # Pretend we do something/Wait some time
        task.simulate_execution()
        for output in task.outputs:
            logger.debug("Simulating %s => %s" % (task.command_arguments, output))
            pathlib.Path(output).touch()
    else:
        command = " ".join(task.command_arguments)
        logger.info("Running command for task %s/%s: %s" % (task.name, task.dag_id, command))
        os.system(command)  # TODO Use subprocess?
    task.execution_time = time.time()-start
    logger.info("End of task %s/%s (%f)" % (task.name, task.dag_id, task.execution_time))
    return task


def run_workflow(client, simulate: bool, seed: int=42) -> list[WorkflowTask]:
# Generated code goes here
    return TASKS


def process_arguments():
    parser = argparse.ArgumentParser(prog=sys.argv[0],
<<<<<<< HEAD
                                     description='Runs the (translated) workflow using Dask')
    parser.add_argument("-sim", "--simulate",
                        help="Simulate all tasks (default: run the tasks for real)", action="store_true")
    parser.add_argument("-s", "--seed", help="Randomizer seed (used only when simulating tasks)", default=42)
=======
                                     description='Runs a (translated) workflow through Dask')  # TODO
    parser.add_argument("-sim", "--simulate",
                        help="Sot simulate all tasks (default: run the tasks for real)", action="store_true")
    parser.add_argument("-s", "--seed", help="Randomizer seed (used when simulating)", default=42)
>>>>>>> 49690858
    return parser.parse_args()


def to_json(obj):
    return json.dumps(obj, indent=2, default=lambda o: o.__dict__)


if __name__ == '__main__':
    args = process_arguments()
    with build_dask_client() as client:
        tasks = run_workflow(client, args.simulate, seed=int(args.seed))
    with open("run.json", "w") as fp:
        fp.write(to_json(tasks))<|MERGE_RESOLUTION|>--- conflicted
+++ resolved
@@ -97,17 +97,10 @@
 
 def process_arguments():
     parser = argparse.ArgumentParser(prog=sys.argv[0],
-<<<<<<< HEAD
-                                     description='Runs the (translated) workflow using Dask')
+                                     description='Runs a (translated) workflow using Dask')
     parser.add_argument("-sim", "--simulate",
                         help="Simulate all tasks (default: run the tasks for real)", action="store_true")
     parser.add_argument("-s", "--seed", help="Randomizer seed (used only when simulating tasks)", default=42)
-=======
-                                     description='Runs a (translated) workflow through Dask')  # TODO
-    parser.add_argument("-sim", "--simulate",
-                        help="Sot simulate all tasks (default: run the tasks for real)", action="store_true")
-    parser.add_argument("-s", "--seed", help="Randomizer seed (used when simulating)", default=42)
->>>>>>> 49690858
     return parser.parse_args()
 
 
