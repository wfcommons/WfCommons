--- conflicted
+++ resolved
@@ -348,12 +348,7 @@
     if not hasattr(args, "action"):
         sys.argv.append("--help")
         parser.parse_args()
-<<<<<<< HEAD
-        return
-
-=======
         
->>>>>>> e63a8594
     if args.action == ls_recipe:
         ls_recipe()
     elif args.action == uninstall_recipe:
