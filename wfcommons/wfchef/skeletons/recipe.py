#!/usr/bin/env python
# -*- coding: utf-8 -*-
#
# Copyright (c) 2021 The WfCommons Team.
#
# This program is free software: you can redistribute it and/or modify
# it under the terms of the GNU General Public License as published by
# the Free Software Foundation, either version 3 of the License, or
# (at your option) any later version.

from typing import Dict, Optional, Set

from wfcommons.common.workflow import Workflow
from wfcommons.generator.workflow.abstract_recipe import WorkflowRecipe
from wfcommons.wfchef.duplicate import duplicate

<<<<<<< HEAD
from wfcommons.wfchef.duplicate import duplicate

import pathlib 
=======
import json
import pathlib
import pandas as pd
>>>>>>> 4bfd66ca
import pickle
import networkx as nx
import numpy as np

this_dir = pathlib.Path(__file__).resolve().parent


class SkeletonRecipe(WorkflowRecipe):
    """A Skeleton workflow recipe class for creating synthetic workflow traces.

    :param data_footprint: The upper bound for the workflow total data footprint (in bytes).
    :type data_footprint: int
    :param num_tasks: The upper bound for the total number of tasks in the workflow.
    :type num_tasks: int
    """
    def __init__(self,
                 data_footprint: Optional[int] = 0,
                 num_tasks: Optional[int] = 3,
                 exclude_graphs: Set[str] = set(),
                 **kwargs) -> None:
        super().__init__("Skeleton", data_footprint, num_tasks)
        self.exclude_graphs = exclude_graphs

    def generate_nx_graph(self) -> nx.DiGraph:
        summary_path = this_dir.joinpath("microstructures", "summary.json")
        summary = json.loads(summary_path.read_text())

        metric_path = this_dir.joinpath("microstructures", "metric", "err.csv")
        df = pd.read_csv(str(metric_path), index_col=0)
        df = df.drop(self.exclude_graphs, axis=0, errors="ignore")
        df = df.drop(self.exclude_graphs, axis=1, errors="ignore")
        for col in df.columns:
            df.loc[col, col] = np.nan

        reference_orders = [summary["base_graphs"][col]["order"] for col in df.columns]
        idx = np.argmin([abs(self.num_tasks - ref_num_tasks) for ref_num_tasks in reference_orders])
        reference = df.columns[idx]

        base = df.index[df[reference].argmin()]
        graph = duplicate(this_dir.joinpath("microstructures"), base, self.num_tasks)
        return graph

    @classmethod
    def from_num_tasks(cls, num_tasks: int, exclude_graphs: Set[str] = set()) -> 'SkeletonRecipe':
        """
        Instantiate a Skeleton workflow recipe that will generate synthetic workflows up to
        the total number of tasks provided.

        :param num_tasks: The upper bound for the total number of tasks in the workflow (at least 3).
        :type num_tasks: int

        :return: A Skeleton workflow recipe object that will generate synthetic workflows up
                 to the total number of tasks provided.
        :rtype: SkeletonRecipe
        """
        return SkeletonRecipe(num_tasks=num_tasks, exclude_graphs=exclude_graphs)

    def _load_base_graph(self) -> nx.DiGraph:
        return pickle.loads(this_dir.joinpath("base_graph.pickle").read_bytes())

    def _load_microstructures(self) -> Dict:
        return json.loads(this_dir.joinpath("microstructures.json").read_text())

    def build_workflow(self, workflow_name: Optional[str] = None) -> Workflow:
        """Generate a synthetic workflow trace of a Skeleton workflow.

        :param workflow_name: The workflow name
        :type workflow_name: int

        :return: A synthetic workflow trace object.
        :rtype: Workflow
        """
        workflow = Workflow(name=self.name + "-synthetic-trace" if not workflow_name else workflow_name, makespan=None)
        graph = self.generate_nx_graph()

        task_names = {}
        for node in graph.nodes:
            if node in ["SRC", "DST"]:
                continue
            node_type = graph.nodes[node]["type"]
            task_name = self._generate_task_name(node_type)
            task = self._generate_task(node_type, task_name)
            workflow.add_node(task_name, task=task)

            task_names[node] = task_name

        for (src, dst) in graph.edges:
            if src in ["SRC", "DST"] or dst in ["SRC", "DST"]:
                continue
            workflow.add_edge(task_names[src], task_names[dst])

        workflow.nxgraph = graph
        self.workflows.append(workflow)
        return workflow

    def _workflow_recipe(self) -> Dict:
        """
        Recipe for generating synthetic traces of the Skeleton workflow. Recipes can be
        generated by using the :class:`~workflowhub.trace.trace_analyzer.TraceAnalyzer`.

        :return: A recipe in the form of a dictionary in which keys are task prefixes.
        :rtype: Dict[str, Any]
        """
        return json.loads(this_dir.joinpath("task_type_stats.json").read_text())<|MERGE_RESOLUTION|>--- conflicted
+++ resolved
@@ -14,15 +14,9 @@
 from wfcommons.generator.workflow.abstract_recipe import WorkflowRecipe
 from wfcommons.wfchef.duplicate import duplicate
 
-<<<<<<< HEAD
-from wfcommons.wfchef.duplicate import duplicate
-
-import pathlib 
-=======
 import json
 import pathlib
 import pandas as pd
->>>>>>> 4bfd66ca
 import pickle
 import networkx as nx
 import numpy as np
