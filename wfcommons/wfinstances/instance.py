#!/usr/bin/env python
# -*- coding: utf-8 -*-
#
# Copyright (c) 2020-2021 The WfCommons Team.
#
# This program is free software: you can redistribute it and/or modify
# it under the terms of the GNU General Public License as published by
# the Free Software Foundation, either version 3 of the License, or
# (at your option) any later version.

import datetime
import dateutil.parser
import importlib.util
import logging
import pathlib

import networkx as nx
import matplotlib.pyplot as plt

from logging import Logger
from typing import Any, Dict, List, Optional

from .schema import SchemaValidator
from ..common.file import File, FileLink
from ..common.machine import Machine, MachineSystem
from ..common.task import Task, TaskType
from ..common.workflow import Workflow
from ..utils import read_json


class Instance:
    """
    Representation of one execution of one workflow on a set of machines

    .. code-block:: python

        Instance(input_instance = 'instance.json')

    :param input_instance: The JSON instance.
    :type input_instance: pathlib.Path
    :param schema_file: The path to the JSON schema that defines the instance.
                        If no schema file is provided, it will look for a local
                        copy of the WfFormat, and if not available it will fetch
                        the latest schema from the
<<<<<<< HEAD
                        `WfFormat schema GitHub <https://github.com/wfcommons/wfformat>`_
=======
                        `WfFormat GitHub <https://github.com/wfcommons/wfformat>`_
>>>>>>> eb823233
                        repository.
    :type schema_file: Optional[str]
    :param logger: The logger where to log information/warning or errors.
    :type logger: Optional[Logger]
    """

<<<<<<< HEAD
    def __init__(self, input_instance: pathlib.Path,
=======
    def __init__(self,
                 input_instance: str,
>>>>>>> eb823233
                 schema_file: Optional[str] = None,
                 logger: Optional[Logger] = None) -> None:
        """Create an object that represents a workflow execution instance."""
        self.logger: Logger = logging.getLogger(__name__) if logger is None else logger

        # Internal variables to be able to iterate directly on an instance
        self._n = 0
        self._order = None

        self.instance: Dict[str, Any] = read_json(input_instance)
        self.logger.info(f"Read a JSON instance: {input_instance}")

        # validate instance
        schema_validator = SchemaValidator(schema_file, logger=logger)
        schema_validator.validate_instance(self.instance)

        # Basic global properties
        self.name: str = self.instance['name']
        self.desc: str = self.instance['description']
        self.created_at: datetime = dateutil.parser.parse(self.instance['createdAt'])
        self.schema_version: str = self.instance['schemaVersion']

        # WMS properties
        self.wms: Dict[str, str] = {
            u: v for u, v in self.instance['wms'].items()
        }

        # Author properties
        self.author: Dict[str, str] = {
            u: v for u, v in self.instance['author'].items()
        }

        # Workflow properties
        # Global properties
        self.executed_at: datetime = dateutil.parser.parse(self.instance['workflow']['executedAt'])
        self.makespan: int = self.instance['workflow']['makespan']

        # Machines
        if 'machines' in self.instance['workflow'].keys():
            self.machines: Dict[str, Machine] = {
                machine['nodeName']: Machine(
                    name=machine['nodeName'],
                    cpu={k: v for k, v in machine['cpu'].items()},
                    system=MachineSystem(machine.get('system', None)) if machine.get('system', None) else None,
                    architecture=machine.get('architecture', None),
                    memory=machine.get('memory', None),
                    release=machine.get('release', None),
                    hashcode=machine.get('machine_code', None),
                    logger=self.logger
                ) for machine in self.instance['workflow']['machines']
            }

        # Tasks
        self.workflow: Workflow = Workflow(name=self.name, makespan=self.makespan)
        for task in self.instance['workflow']['jobs']:
            # Required arguments are defined in the JSON scheme
            # Here name, type and runtime are required
            # By default the value is set to None if we do not find the value

            # Create the list of files associated to this task
            list_files = task.get('files', [])
            list_files = [File(
                name=f['name'],
                size=f['size'],
                link=FileLink(f['link']),
                logger=self.logger
            ) for f in list_files]

            # Fetch back the machine associated to this task
            machine = task.get('machine', None)
            machine = None if machine is None else self.machines[machine]

            # Fetch the command associated to this task
            command = task.get('command', None)

            self.workflow.add_node(
                task['name'],
                task=Task(
                    name=task['name'],
                    task_id=task.get('id', None),
                    category=task.get('category', None),
                    task_type=TaskType(task['type']),
                    runtime=task['runtime'] if 'runtime' in task else 0,
                    machine=machine,
                    program=command.get('program', None) if command else None,
                    args=command.get('arguments', None) if command else None,
                    cores=task.get('cores', None),
                    avg_cpu=task.get('avgCPU', None),
                    bytes_read=task.get('bytesRead', None),
                    bytes_written=task.get('bytesWritten', None),
                    memory=task.get('memory', None),
                    energy=task.get('energy', None),
                    avg_power=task.get('avgPower', None),
                    priority=task.get('priority', None),
                    files=list_files,  # TODO: sum all files read/written by this task
                    logger=self.logger
                )
            )

        # TODO: handle the case of the output files of the leaves tasks (not taken into account yet)
        for task in self.instance['workflow']['jobs']:
            for parent in task['parents']:
                self.workflow.add_edge(parent, task['name'], weight=0)

        # TODO: instead of attaching files to tasks, attach them to edges based on the link direction.
        self.logger.info(f'Parsed an instance with {len(self.workflow.nodes)} tasks')

    def __iter__(self):
        """Produce an iterator based on a topological sort (e.g., scheduling order)"""
        self._n = 0
        self._order = list(nx.topological_sort(self.workflow))
        return self

    def __next__(self) -> str:
        """
        Return the next task from a topological sort.

        :return: task ID
        :rtype: str
        """
        if self._n < len(self.workflow):
            val = self._order[self._n]
            self._n += 1
            return val

        raise StopIteration

    def roots(self) -> List[str]:
        """
        Get the roots of the workflow (i.e., the tasks without any predecessors).

        :return: List of roots
        :rtype: List[str]
        """
        return [n for n, d in self.workflow.in_degree() if d == 0]

    def leaves(self) -> List[str]:
        """
        Get the leaves of the workflow (i.e., the tasks without any successors).

        :return: List of leaves
        :rtype: List[str]
        """
        return [n for n, d in self.workflow.out_degree() if d == 0]

    def write_dot(self, output_path: Optional[pathlib.Path] = None) -> None:
        """
        Write a dot file of the instance.

        :param output_path: The output ``dot`` file name (optional).
        :type output_path: Optional[pathlib.Path]
        """
        self.workflow.write_dot(output_path)

    # # TODO: improve drawing for large instances
    def draw(self, output_path: Optional[pathlib.Path] = None, extension: Optional[str] = "pdf") -> None:
        """
        Produce an image or a pdf file representing the instance.

        :param output_path: Name of the output file.
        :type output_path: Optional[pathlib.Path]
        :param extension: Type of the file extension (``pdf``, ``png``, or ``svg``).
        :type extension: Optional[str]
        """
        graphviz_found = importlib.util.find_spec('pygraphviz')
        if graphviz_found is None:
            self.logger.error(f"\'pygraphviz\' package not found: call to {type(self).__name__}.draw() ignored.")
            return

        pos = nx.nx_pydot.graphviz_layout(self.workflow, prog='dot')
        nx.draw(self.workflow, pos=pos, with_labels=False)
        if not output_path:
            output_path = pathlib.Path(f"{self.name.lower()}.{extension}")

        plt.savefig(output_path)<|MERGE_RESOLUTION|>--- conflicted
+++ resolved
@@ -42,23 +42,14 @@
                         If no schema file is provided, it will look for a local
                         copy of the WfFormat, and if not available it will fetch
                         the latest schema from the
-<<<<<<< HEAD
                         `WfFormat schema GitHub <https://github.com/wfcommons/wfformat>`_
-=======
-                        `WfFormat GitHub <https://github.com/wfcommons/wfformat>`_
->>>>>>> eb823233
                         repository.
     :type schema_file: Optional[str]
     :param logger: The logger where to log information/warning or errors.
     :type logger: Optional[Logger]
     """
 
-<<<<<<< HEAD
     def __init__(self, input_instance: pathlib.Path,
-=======
-    def __init__(self,
-                 input_instance: str,
->>>>>>> eb823233
                  schema_file: Optional[str] = None,
                  logger: Optional[Logger] = None) -> None:
         """Create an object that represents a workflow execution instance."""
