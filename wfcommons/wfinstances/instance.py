#!/usr/bin/env python
# -*- coding: utf-8 -*-
#
# Copyright (c) 2020-2024 The WfCommons Team.
#
# This program is free software: you can redistribute it and/or modify
# it under the terms of the GNU General Public License as published by
# the Free Software Foundation, either version 3 of the License, or
# (at your option) any later version.

import datetime
import dateutil.parser
import importlib.util
import logging
import pathlib

import networkx as nx
import matplotlib.pyplot as plt

from logging import Logger
from typing import Any, Dict, List, Optional

from .schema import SchemaValidator
from ..common.file import File, FileLink
from ..common.machine import Machine, MachineSystem
from ..common.task import Task, TaskType
from ..common.workflow import Workflow
from ..utils import read_json


class Instance:
    """
    Representation of one execution of one workflow on a set of machines

    .. code-block:: python

        Instance(input_instance = 'instance.json')

    :param input_instance: The JSON instance.
    :type input_instance: pathlib.Path
    :param schema_file: The path to the JSON schema that defines the instance.
                        If no schema file is provided, it will look for a local
                        copy of the WfFormat, and if not available it will fetch
                        the latest schema from the
                        `WfFormat schema GitHub <https://github.com/wfcommons/wfformat>`_
                        repository.
    :type schema_file: Optional[str]
    :param logger: The logger where to log information/warning or errors.
    :type logger: Optional[Logger]
    """

    def __init__(self, input_instance: pathlib.Path,
                 schema_file: Optional[str] = None,
                 logger: Optional[Logger] = None) -> None:
        """Create an object that represents a workflow execution instance."""
        self.logger: Logger = logging.getLogger(
            __name__) if logger is None else logger

        # Internal variables to be able to iterate directly on an instance
        self._n = 0
        self._order = None

        self.instance: Dict[str, Any] = read_json(input_instance)
        self.logger.info(f"Read a JSON instance: {input_instance}")

        # validate instance
        schema_validator = SchemaValidator(schema_file, logger=logger)
        schema_validator.validate_instance(self.instance)

        # Basic global properties
        self.name: str = self.instance["name"]
        self.desc: str = self.instance["description"]
        self.created_at: datetime = dateutil.parser.parse(
            self.instance["createdAt"])
        self.schema_version: str = self.instance["schemaVersion"]

<<<<<<< HEAD
        # WMS properties
        self.wms: Dict[str, str] = {
            u: v for u, v in self.instance['runtimeSystem'].items()
=======
        # Runtime system properties
        self.runtime_system: Dict[str, str] = {
            u: v for u, v in self.instance["runtimeSystem"].items()
>>>>>>> 8b1fdc99
        }

        # Author properties
        self.author: Dict[str, str] = {
            u: v for u, v in self.instance["author"].items()
        }

        # Workflow properties
        # Global properties
        self.executed_at: datetime = dateutil.parser.parse(
<<<<<<< HEAD
            self.instance['workflow']['execution']['executedAt'])
        self.makespan: int = self.instance['workflow']['execution']['makespanInSeconds']
=======
            self.instance["workflow"]["execution"]["executedAt"])
        self.makespan: int = self.instance["workflow"]["execution"]["makespanInSeconds"]
>>>>>>> 8b1fdc99

        # Machines
        if "machines" in self.instance["workflow"]["execution"].keys():
            self.machines: Dict[str, Machine] = {
                machine['nodeName']: Machine(
                    name=machine['nodeName'],
                    cpu={k: v for k, v in machine['cpu'].items()},
                    system=MachineSystem(machine.get('system', None)) if machine.get(
                        'system', None) else None,
                    architecture=machine.get('architecture', None),
                    memory=machine.get('memoryInBytes', None),
                    release=machine.get('release', None),
                    hashcode=machine.get('machine_code', None),
                    logger=self.logger
                ) for machine in self.instance["workflow"]["execution"]["machines"]
            }

        # Files
        files_map = {}
        for file in self.instance["workflow"]["specification"]["files"]:
            files_map[file["id"]] = file["sizeInBytes"]

        # Tasks
<<<<<<< HEAD
        self.workflow: Workflow = Workflow(
            name=self.name, makespan=self.makespan)
        for task in self.instance["workflow"]['specification']["tasks"]:
=======
        tasks_map = {}
        for task in self.instance["workflow"]["specification"]["tasks"]:
>>>>>>> 8b1fdc99
            # Required arguments are defined in the JSON scheme
            # Here name, type and runtime are required
            # By default the value is set to None if we do not find the value

            # Create the list of files associated to this task
            input_files = [File(
                file_id=f,
                size=files_map[f],
                link=FileLink.INPUT,
                logger=self.logger
            ) for f in task.get('inputFiles', [])]
            output_files = [File(
                file_id=f,
                size=files_map[f],
                link=FileLink.OUTPUT,
                logger=self.logger
            ) for f in task.get('outputFiles', [])]

            tasks_map[task['id']] = Task(
                name=task['name'],
                task_id=task['id'],
                runtime=0,
                category=task.get('category', None),
                input_files=input_files,
                output_files=output_files,
                logger=self.logger
            )

        # Workflow
        self.workflow: Workflow = Workflow(
            name=self.name, 
            makespan=self.makespan,
            runtime_system_name=self.runtime_system["name"],
            runtime_system_url=self.runtime_system["url"],
            runtime_system_version=self.runtime_system["version"],
            author_name=self.author["name"],
            author_email=self.author["email"]
        )

        for t in self.instance["workflow"]["execution"]["tasks"]:
            task = tasks_map[t["id"]]
            task.runtime=t['runtimeInSeconds'] if 'runtimeInSeconds' in t else 0
            task.cores=t.get('coreCount', None)
            task.avg_cpu=t.get('avgCPU', None)
            task.bytes_read=t.get('readBytes', None)
            task.bytes_written=t.get('writtenBytes', None)
            task.memory=t.get('memoryInBytes', None)
            task.energy=t.get('energyInMhz', None)
            task.avg_power=t.get('avgPowerInMhz', None)
            task.priority=t.get('priority', None)
            task.start_time=t.get('executedAt', None)

            # Fetch back the machine associated to this task
            machines_list = t["machines"] if "machines" in t else []
            machines = []
            for machine in machines_list:
                machines.append(self.machines[machine])
            task.machines = machines

            # Fetch the command associated to this task
<<<<<<< HEAD
            command = task.get('command', None)

            self.workflow.add_task(
                Task(
                    name=task['name'],
                    task_id=task.get('id', None),
                    category=task.get('category', None),
                    # task_type=TaskType(task['type']),
                    runtime=task['runtimeInSeconds'] if 'runtimeInSeconds' in task else 0,
                    machine=machine,
                    program=command.get('program', None) if command else None,
                    args=command.get('arguments', None) if command else None,
                    cores=task.get('cores', None),
                    avg_cpu=task.get('avgCPU', None),
                    bytes_read=task.get('readBytes', None),
                    bytes_written=task.get('writtenBytes', None),
                    memory=task.get('memoryInBytes', None),
                    energy=task.get('energy', None),
                    avg_power=task.get('avgPower', None),
                    priority=task.get('priority', None),
                    files=list_files,  # TODO: sum all files read/written by this task
                    logger=self.logger
                )
            )
        # TODO: handle the case of the output files of the leaves tasks (not taken into account yet)
=======
            command = t.get("command", None)
            task.program=command.get('program', None) if command else None
            task.args=command.get('arguments', None) if command else None

            self.workflow.add_task(task)

>>>>>>> 8b1fdc99
        for task in self.instance["workflow"]["specification"]["tasks"]:
            for parent in task['parents']:
                self.workflow.add_dependency(parent, task["id"])

        self.logger.info(
            f'Parsed an instance with {len(self.workflow.nodes)} tasks')

    def __iter__(self):
        """Produce an iterator based on a topological sort (e.g., scheduling order)"""
        self._n = 0
        self._order = list(nx.topological_sort(self.workflow))
        return self

    def __next__(self) -> str:
        """
        Return the next task from a topological sort.

        :return: task ID
        :rtype: str
        """
        if self._n < len(self.workflow):
            val = self._order[self._n]
            self._n += 1
            return val

        raise StopIteration

    def roots(self) -> List[str]:
        """
        Get the roots of the workflow (i.e., the tasks without any predecessors).

        :return: List of roots
        :rtype: List[str]
        """
        return [n for n, d in self.workflow.in_degree() if d == 0]

    def leaves(self) -> List[str]:
        """
        Get the leaves of the workflow (i.e., the tasks without any successors).

        :return: List of leaves
        :rtype: List[str]
        """
        return [n for n, d in self.workflow.out_degree() if d == 0]

    def write_dot(self, output_path: Optional[pathlib.Path] = None) -> None:
        """
        Write a dot file of the instance.

        :param output_path: The output ``dot`` file name (optional).
        :type output_path: Optional[pathlib.Path]
        """
        self.workflow.write_dot(output_path)

    # # TODO: improve drawing for large instances
    def draw(self, output_path: Optional[pathlib.Path] = None, extension: Optional[str] = "pdf") -> None:
        """
        Produce an image or a pdf file representing the instance.

        :param output_path: Name of the output file.
        :type output_path: Optional[pathlib.Path]
        :param extension: Type of the file extension (``pdf``, ``png``, or ``svg``).
        :type extension: Optional[str]
        """
        graphviz_found = importlib.util.find_spec('pygraphviz')
        if graphviz_found is None:
            self.logger.error(
                f"\'pygraphviz\' package not found: call to {type(self).__name__}.draw() ignored.")
            return

        pos = nx.nx_pydot.graphviz_layout(self.workflow, prog='dot')
        nx.draw(self.workflow, pos=pos, with_labels=False)
        if not output_path:
            output_path = pathlib.Path(f"{self.name.lower()}.{extension}")

        plt.savefig(output_path)<|MERGE_RESOLUTION|>--- conflicted
+++ resolved
@@ -74,15 +74,9 @@
             self.instance["createdAt"])
         self.schema_version: str = self.instance["schemaVersion"]
 
-<<<<<<< HEAD
-        # WMS properties
-        self.wms: Dict[str, str] = {
-            u: v for u, v in self.instance['runtimeSystem'].items()
-=======
         # Runtime system properties
         self.runtime_system: Dict[str, str] = {
             u: v for u, v in self.instance["runtimeSystem"].items()
->>>>>>> 8b1fdc99
         }
 
         # Author properties
@@ -93,13 +87,8 @@
         # Workflow properties
         # Global properties
         self.executed_at: datetime = dateutil.parser.parse(
-<<<<<<< HEAD
-            self.instance['workflow']['execution']['executedAt'])
-        self.makespan: int = self.instance['workflow']['execution']['makespanInSeconds']
-=======
             self.instance["workflow"]["execution"]["executedAt"])
         self.makespan: int = self.instance["workflow"]["execution"]["makespanInSeconds"]
->>>>>>> 8b1fdc99
 
         # Machines
         if "machines" in self.instance["workflow"]["execution"].keys():
@@ -123,14 +112,8 @@
             files_map[file["id"]] = file["sizeInBytes"]
 
         # Tasks
-<<<<<<< HEAD
-        self.workflow: Workflow = Workflow(
-            name=self.name, makespan=self.makespan)
-        for task in self.instance["workflow"]['specification']["tasks"]:
-=======
         tasks_map = {}
         for task in self.instance["workflow"]["specification"]["tasks"]:
->>>>>>> 8b1fdc99
             # Required arguments are defined in the JSON scheme
             # Here name, type and runtime are required
             # By default the value is set to None if we do not find the value
@@ -191,40 +174,12 @@
             task.machines = machines
 
             # Fetch the command associated to this task
-<<<<<<< HEAD
-            command = task.get('command', None)
-
-            self.workflow.add_task(
-                Task(
-                    name=task['name'],
-                    task_id=task.get('id', None),
-                    category=task.get('category', None),
-                    # task_type=TaskType(task['type']),
-                    runtime=task['runtimeInSeconds'] if 'runtimeInSeconds' in task else 0,
-                    machine=machine,
-                    program=command.get('program', None) if command else None,
-                    args=command.get('arguments', None) if command else None,
-                    cores=task.get('cores', None),
-                    avg_cpu=task.get('avgCPU', None),
-                    bytes_read=task.get('readBytes', None),
-                    bytes_written=task.get('writtenBytes', None),
-                    memory=task.get('memoryInBytes', None),
-                    energy=task.get('energy', None),
-                    avg_power=task.get('avgPower', None),
-                    priority=task.get('priority', None),
-                    files=list_files,  # TODO: sum all files read/written by this task
-                    logger=self.logger
-                )
-            )
-        # TODO: handle the case of the output files of the leaves tasks (not taken into account yet)
-=======
             command = t.get("command", None)
             task.program=command.get('program', None) if command else None
             task.args=command.get('arguments', None) if command else None
 
             self.workflow.add_task(task)
 
->>>>>>> 8b1fdc99
         for task in self.instance["workflow"]["specification"]["tasks"]:
             for parent in task['parents']:
                 self.workflow.add_dependency(parent, task["id"])
