#!/usr/bin/env python
# -*- coding: utf-8 -*-
#
# Copyright (c) 2020-2024 The WfCommons Team.
#
# This program is free software: you can redistribute it and/or modify
# it under the terms of the GNU General Public License as published by
# the Free Software Foundation, either version 3 of the License, or
# (at your option) any later version.

import json
import jsonschema
import logging
import pathlib
import requests

from logging import Logger
from typing import Any, Dict, Optional


class SchemaValidator:
    """
    Validate JSON files against WfCommons schema (WfFormat). If schema file path
    is not provided, it will look for a local copy of the WfFormat schema, and if
    not available it will fetch the latest schema from the
    `WfFormat schema GitHub <https://github.com/wfcommons/wfformat>`_
    repository.

    :param schema_file_path: JSON schema file path.
    :type schema_file_path: Optional[pathlib.Path]
    :param logger: The logger where to log information/warning or errors.
    :type logger: Optional[Logger]
    """

    def __init__(self, schema_file_path: Optional[pathlib.Path] = None, logger: Optional[Logger] = None) -> None:
        """Create an object of the schema validator class."""
        self.logger: Logger = logging.getLogger(__name__) if logger is None else logger
        self.schema = self._load_schema(schema_file_path)

    def validate_instance(self, data: Dict[str, Any]) -> None:
        """
        Perform syntax validation against the schema, and semantic validation.

        :param data: Workflow instance in JSON format.
        :type data: Dict[str, Any]
        """
        self._syntax_validation(data)
        self._semantic_validation(data)

    def _load_schema(self, schema_file_path: Optional[pathlib.Path] = None) -> json:
        """
        Load the schema file. If schema file path is not provided, it will look for
        a local copy of the WfFormat schema, and if not available it will fetch
        the latest schema from the GitHub repository.

        :param schema_file_path: JSON schema file path.
        :type schema_file_path: Optional[pathlib.Path]

        :return: The JSON schema.
        :rtype: json
        """
        if schema_file_path:
            self.logger.info(f'Using schema file: {schema_file_path}')
            return json.loads(open(schema_file_path).read())

        # looking for local copy of schema file
        schema_path = pathlib.Path(f"{pathlib.Path.cwd()}/wfcommons-schema.json")
        if schema_path.exists():
            self.logger.info(f'Using schema file: {schema_path}')
            return json.loads(open(schema_path).read())

        # fetching latest schema file from GitHub repository
        url = 'https://raw.githubusercontent.com/wfcommons/wfformat/master/wfcommons-schema.json'
        response = requests.get(url)
        schema = json.loads(response.content)
        with open(schema_path, 'w') as outfile:
            json.dump(schema, outfile)
        self.logger.info(f"Using latest schema file from GitHub repository (saved local copy into {schema_path}).")
        return schema

    def _syntax_validation(self, data: Dict[str, Any]):
        """
        Validate the JSON workflow execution instance against the schema.

        :param data: Workflow instance in JSON format.
        :type data: Dict[str, Any]
        """
        v = jsonschema.Draft4Validator(self.schema)
        has_error = False
        for error in sorted(v.iter_errors(data), key=str):
            msg = ' > '.join([str(e) for e in error.relative_path]) \
                  + ': ' + error.message
            self.logger.error(msg)
            has_error = True

        if has_error:
            raise RuntimeError('The workflow instance has syntax errors.')

    def _semantic_validation(self, data: Dict[str, Any]):
        """
        Validate the semantics of the JSON workflow execution instance.

        :param data: Workflow instance in JSON format.
        :type data: Dict[str, Any]
        """
        has_error = False

        machine_ids = []
        if "machines" in data["workflow"]["execution"]:
            for m in data["workflow"]["execution"]["machines"]:
                machine_ids.append(m["nodeName"])
        else:
            self.logger.debug("Skipping machines processing.")

        tasks_ids = []
<<<<<<< HEAD
        for j in data["workflow"]["specification"]["tasks"]:
            tasks_ids.append(j['name'])
            if 'machine' in j and j['machine'] not in machine_ids:
                self.logger.error(f"Machine \"{j['machine']}\" is not declared in the list of machines.")
                has_error = True

        # since tasks may be declared out of order, their dependencies are only verified here
        for j in data["workflow"]["specification"]["tasks"]:
            for p in j['parents']:
=======
        for j in data["workflow"]["execution"]["tasks"]:
            tasks_ids.append(j["id"])
            if "machines" in j:
                for m in j["machines"]:
                    if m not in machine_ids:
                        self.logger.error(f"Machine \"{j['machine']}\" is not declared in the list of machines.")
                        has_error = True

        # since tasks may be declared out of order, their dependencies are only verified here
        for j in data["workflow"]["specification"]["tasks"]:
            for p in j["parents"]:
>>>>>>> 8b1fdc99
                if p not in tasks_ids:
                    self.logger.error(f"Parent task \"{p}\" is not declared in the list of workflow tasks.")
                    has_error = True

        self.logger.debug(f'The workflow has {len(tasks_ids)} tasks.')
        self.logger.debug(f'The workflow has {len(machine_ids)} machines.')

        if has_error:
            raise RuntimeError('The workflow instance has semantic errors.')<|MERGE_RESOLUTION|>--- conflicted
+++ resolved
@@ -113,17 +113,6 @@
             self.logger.debug("Skipping machines processing.")
 
         tasks_ids = []
-<<<<<<< HEAD
-        for j in data["workflow"]["specification"]["tasks"]:
-            tasks_ids.append(j['name'])
-            if 'machine' in j and j['machine'] not in machine_ids:
-                self.logger.error(f"Machine \"{j['machine']}\" is not declared in the list of machines.")
-                has_error = True
-
-        # since tasks may be declared out of order, their dependencies are only verified here
-        for j in data["workflow"]["specification"]["tasks"]:
-            for p in j['parents']:
-=======
         for j in data["workflow"]["execution"]["tasks"]:
             tasks_ids.append(j["id"])
             if "machines" in j:
@@ -135,7 +124,6 @@
         # since tasks may be declared out of order, their dependencies are only verified here
         for j in data["workflow"]["specification"]["tasks"]:
             for p in j["parents"]:
->>>>>>> 8b1fdc99
                 if p not in tasks_ids:
                     self.logger.error(f"Parent task \"{p}\" is not declared in the list of workflow tasks.")
                     has_error = True
