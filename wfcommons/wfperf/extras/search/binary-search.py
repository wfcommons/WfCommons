--- conflicted
+++ resolved
@@ -11,14 +11,12 @@
 
 this_dir = pathlib.Path(__file__).resolve().parent
 
-<<<<<<< HEAD
-=======
+
 program_real = {
                 "individuals": ["/home/tgcoleman/1000genome-sequential/bin/individuals.py",
                                 "/home/tgcoleman/1000genome-sequential/data/20130502/ALL.chr1.250000.vcf",
                                 "1","1","1001", "3000"]
                 }
->>>>>>> ea55cc67
 
 def cpu_call(work: float, output: pathlib.Path) -> float:
     prog = ["./wfperf-benchmark", "--cpu-work", str(work)]
@@ -131,14 +129,10 @@
         proc_mem = subprocess.Popen(prog)
         os.sched_setaffinity(proc_mem.pid, {core})
     start = time.time()
-<<<<<<< HEAD
     prog = ["/home/cc/Montage/bin/mViewer", "-ct", "1", "-gray",
             "/home/cc/montage-workflow-for-tina/data/1-mosaic.fits",
             "-1s", "max", "gaussian", "-png",
             "/home/cc/montage-workflow-for-tina/data/1-mosaic.png"]
-=======
-    prog = program_real["individuals"]
->>>>>>> ea55cc67
     proc_real = subprocess.Popen(prog)
     os.sched_setaffinity(proc_real.pid, {os.cpu_count() - 1})
     proc_real.wait()
