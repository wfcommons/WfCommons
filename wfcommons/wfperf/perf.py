#!/usr/bin/env python3
# -*- coding: utf-8 -*-
#
# Copyright (c) 2021-2022 The WfCommons Team.
#
# This program is free software: you can redistribute it and/or modify
# it under the terms of the GNU General Public License as published by
# the Free Software Foundation, either version 3 of the License, or
# (at your option) any later version.

import glob
import json
import logging
import os
import pathlib
import subprocess
import time 
import uuid
import sys 

from logging import Logger
from typing import Dict, Optional, List, Set, Type, Union

from wfcommons.common.task import Task

from ..wfchef.wfchef_abstract_recipe import WfChefWorkflowRecipe
from ..wfgen import WorkflowGenerator

this_dir = pathlib.Path(__file__).resolve().parent

logging.basicConfig(stream=sys.stdout, level=logging.DEBUG)

class WorkflowBenchmark:
    """Generate a workflow benchmark instance based on a workflow recipe (WfChefWorkflowRecipe)

    :param recipe: A workflow recipe.
    :type recipe: Type[WfChefWorkflowRecipe]
    :param num_tasks: Total number of tasks in the benchmark workflow.
    :type num_tasks: int
    :param logger: The logger where to log information/warning or errors.
    :type logger: Optional[Logger]
    """

    def __init__(self,
                 recipe: Type[WfChefWorkflowRecipe],
                 num_tasks: int,
                 logger: Optional[Logger] = None) -> None:
        """Create an object that represents a workflow benchmark generator."""
        self.logger: Logger = logging.getLogger(__name__) if logger is None else logger
        self.recipe = recipe
        self.num_tasks = num_tasks

    def generate_input_file(self, path: pathlib.Path) -> None:
        generator = WorkflowGenerator(self.recipe.from_num_tasks(self.num_tasks))
        workflow = generator.build_workflow()

        defaults = {
            "percent_cpu": 0.6,
            "cpu_work": 1000,
            "data":10
        }
        inputs = {
            "percent_cpu": {},
            "cpu_work": {},
            "data": {}

        }
        for node in workflow.nodes:
            task: Task = workflow.nodes[node]['task']
            task_type = task.name.split("_0")[0]

            for key in inputs.keys():
                inputs[key].setdefault(task_type, defaults[key])
        
        path.parent.mkdir(exist_ok=True, parents=True)
        path.write_text(json.dumps(inputs, indent=2))

    def create_benchmark_from_input_file(self, 
                                         save_dir: pathlib.Path,
                                         input_file: pathlib.Path,
                                         lock_files_folder: Optional[pathlib.Path] = None) -> pathlib.Path:
        params = json.loads(input_file.read_text())
        return self.create_benchmark(save_dir, lock_files_folder=lock_files_folder, **params)

    def create_benchmark(self,
                         save_dir: pathlib.Path,
                         percent_cpu: Union[float, Dict[str, float]] = 0.6,
                         cpu_work: Union[int, Dict[str, int]] = 1000,
                         data: Optional[Union[str, Dict[str, str]]] =None,
                         lock_files_folder: Optional[pathlib.Path] = None) -> pathlib.Path:
        """Create a workflow benchmark.

        :param save_dir: Folder to generate the workflow benchmark JSON instance and input data files.
        :type save_dir: pathlib.Path
        :param percent_cpu:
        :type percent_cpu: float
        :param cpu_work: CPU work per workflow task
        :type cpu_work: int
        :param data_footprint: Total size of input/output data files of the workflow (in MB).
        :type data_footprint: Optional[int]
        :param lock_files_folder:
        :type lock_files_folder: Optional[pathlib.Path]
        :param create:
        :type create: Optional[bool]
        :param path:
        :type path: Optional[pathlib.Path]

        :return: The path to the workflow benchmark JSON instance.
        :rtype: pathlib.Path
        """
        save_dir = save_dir.resolve()
        save_dir.mkdir(exist_ok=True, parents=True)
        
    
        self.logger.debug("Generating workflow")
        generator = WorkflowGenerator(self.recipe.from_num_tasks(self.num_tasks))
        workflow = generator.build_workflow()
        name = f"{workflow.name.split('-')[0]}-Benchmark"
        workflow_savepath = save_dir.joinpath(f"{name}-{self.num_tasks}").with_suffix(".json")
        workflow.write_json(workflow_savepath)
        wf = json.loads(workflow_savepath.read_text())

       # Creating the lock files
        create_lock_files = True
        if lock_files_folder:
            if lock_files_folder.exists():
                self.logger.debug(f"Creating lock files at: {lock_files_folder.resolve()}")
            else:
                try:
                    lock_files_folder.mkdir(exist_ok=True, parents=True)
                    self.logger.debug(f"Creating lock files at: {lock_files_folder.resolve()}")
                except (FileNotFoundError, OSError) as e:
                    self.logger.warning(f"Could not find folder to create lock files: {lock_files_folder.resolve()}\n"
                                        f"You will need to create them manually: 'cores.txt.lock' and 'cores.txt'")
                    create_lock_files = False
        else:
            self.logger.warning("No lock files folder provided. Benchmark workflow will be generated using '/tmp' "
                                "as the folder for creating lock files.")
            lock_files_folder = pathlib.Path("/tmp")

        lock = lock_files_folder.joinpath("cores.txt.lock")
        cores = lock_files_folder.joinpath("cores.txt")
        if create_lock_files:
            with lock.open("w+"), cores.open("w+"):
                pass

        # Setting the parameters for the arguments section of the JSON
        wf["name"] = name
<<<<<<< HEAD
        

        
        for job in wf["workflow"]["tasks"]:
=======
                      
        for job in wf["workflow"]["jobs"]:
>>>>>>> d044e838
            task_type = job["name"].split("_0")[0]
            if isinstance(percent_cpu, dict):
                _percent_cpu = percent_cpu[task_type]
            else:
                _percent_cpu = percent_cpu
                
            if isinstance(cpu_work, dict):
                _cpu_work = cpu_work[task_type]
            else:
                _cpu_work = cpu_work 
            
<<<<<<< HEAD
            if input_data:
                if isinstance(input_data, dict):
                    _data = input_data[task_type]
                    
                else:
                    input_data = input_data[task_type]

                params = [f"--path-lock={lock}",
                        f"--path-cores={cores}",
                        f"--percent-cpu={_percent_cpu}",
                        f"--cpu-work={_cpu_work}",
                        f"--input-data={_data}"]
 
=======
            if isinstance(data, dict):
                _data = data[task_type]     
>>>>>>> d044e838
            else:
                _data = data

            params = [f"--path-lock={lock}",
                    f"--path-cores={cores}",
                    f"--percent-cpu={_percent_cpu}",
                    f"--cpu-work={_cpu_work}",
                    f"--input-data-size={_data}"]
 
         
            job["files"] = []
            job.setdefault("command", {})
            job["command"]["program"] = f"{this_dir.joinpath('wfperf_benchmark.py')}"
            job["command"]["arguments"] = [job["name"]]
            job["command"]["arguments"].extend(params)
            if "runtime" in job:
                del job["runtime"]

<<<<<<< HEAD
        if input_data:    
            for job in wf["workflow"]["tasks"]:
                outputs = output_files(wf)
=======
        outputs = output_files(wf)  
        if isinstance(data, dict):  
            for job in wf["workflow"]["jobs"]:
>>>>>>> d044e838
                outputs_file_size = {}
                for child, data in outputs[job["name"]].items():
                    data = data.split("=")[1]
                    outputs_file_size[f"{job['name']}_{child}_output.txt"] = data
                    
                              
                job["command"]["arguments"].extend([
                    f"--out={outputs_file_size}"
                ])
                
            add_output_to_json(wf, outputs)
            add_input_to_json(wf, outputs)
            self.logger.debug("Generating system files.")
            generate_data_for_root_nodes(wf, save_dir)

      
        #if data_footprint is offered instead of individual data_input size
<<<<<<< HEAD
        if data_footprint:
            num_sys_files, num_total_files = input_files(wf)
=======
        if isinstance(data, int):
            num_sys_files, num_total_files = calculate_input_files(wf)
>>>>>>> d044e838
            self.logger.debug(f"Number of input files to be created by the system: {num_sys_files}")
            self.logger.debug(f"Total number of files used by the workflow: {num_total_files}")
            file_size = round(data * 1000000 / num_total_files)  # MB to B
            self.logger.debug(f"Every input/output file is of size: {file_size}")

<<<<<<< HEAD
            for job in wf["workflow"]["tasks"]:
                job["command"]["arguments"].extend([
                    "--data",
                    f"--file-size={file_size}"
                ])

            add_io_to_json(wf, file_size)

=======
            _outputs = {}
            for job in wf["workflow"]["jobs"]:
                if  job["children"]:
                    for child in job["children"]:
                        _outputs[f"{job['name']}_{child}_output.txt"] = file_size
                    
                    job["command"]["arguments"].extend([
                        f"--out={_outputs}"
                    ])
                
                # if "input-data-size" in job["command"]["arguments"]:
                #     del job["command"]["arguments"]["--input-data-size"]
                
            
            add_output_to_json(wf, outputs)
            add_input_to_json(wf, outputs)
>>>>>>> d044e838
            self.logger.debug("Generating system files.")
            generate_data_for_root_nodes(wf, save_dir)

            

        json_path = save_dir.joinpath(f"{name}-{self.num_tasks}").with_suffix(".json")
        self.logger.info(f"Saving benchmark workflow: {json_path}")
        json_path.write_text(json.dumps(wf, indent=4))

        return json_path

    def run(self, json_path: pathlib.Path, save_dir: pathlib.Path) -> None:
        """
        Run the benchmark workflow locally (for test purposes only).

        :param json_path:
        :type json_path: pathlib.Path
        :param: save_dir:
        :type save_dir: pathlib.Path
        """
        self.logger.debug("Running")
        try:
            wf = json.loads(json_path.read_text())
            with save_dir.joinpath(f"run.txt").open("w+") as fp:
                has_executed: Set[str] = set()
                procs: List[subprocess.Popen] = []
<<<<<<< HEAD
                for job in wf["workflow"]["tasks"]:
                    executable = job["command"]["program"]
                    arguments = job["command"]["arguments"]
                    if "--data" in arguments:
                        files = assigning_correct_files(job)
                        program = ["time", "python", executable, *arguments, *files]
                    elif "--input-data" in arguments:
                        files = assigning_correct_files(job)
                        program = ["time", "python", executable, *arguments, *files]
                    else:
                        program = ["time", "python", executable, *arguments]
                    folder = pathlib.Path(this_dir.joinpath(f"wfperf_execution/{uuid.uuid4()}"))
                    folder.mkdir(exist_ok=True, parents=True)
                    os.chdir(str(folder))
                    procs.append(subprocess.Popen(program, stdout=fp, stderr=fp))
                    os.chdir("../..")
=======
                while len(has_executed) < len(wf["workflow"]["jobs"]):
                    for job in wf["workflow"]["jobs"]:
                        if job["name"] in has_executed:
                            continue
                        ready_to_execute = all([
                            this_dir.joinpath(input_file["name"]).exists()
                            for input_file in job["files"]
                            if input_file["link"] == "input"
                        ])
                        if not ready_to_execute:
                            continue
                        has_executed.add(job["name"])

                        executable = job["command"]["program"]
                        arguments = job["command"]["arguments"]
                        if "--out" in arguments:
                            files = assigning_correct_files(job)
                            program = ["time", "python", executable, *arguments, *files]
                        else:
                            program = ["time", "python", executable, *arguments]
                        folder = pathlib.Path(this_dir.joinpath(f"wfperf_execution/{uuid.uuid4()}"))
                        folder.mkdir(exist_ok=True, parents=True)
                        os.chdir(str(folder))
                        procs.append(subprocess.Popen(program, stdout=fp, stderr=fp))
                        os.chdir("../..")
                    
                    time.sleep(1)
>>>>>>> d044e838
                for proc in procs:
                    proc.wait()
            cleanup_sys_files()

        except Exception as e:
            subprocess.Popen(["killall", "stress"])
            cleanup_sys_files()
            import traceback
            traceback.print_exc()
            raise FileNotFoundError("Not able to find the executable.")


def generate_sys_data(num_files: int, file_total_size: int, job_name:List[str], save_dir: pathlib.Path) -> None:
    """Generate workflow's input data

    :param num_files:
    :type num_files: int
    :param file_total_size:
    :type file_total_size: int
    :param save_dir: Folder to generate the workflow benchmark's input data files.
    :type save_dir: pathlib.Path
    """
    for _ in range(num_files):
        for name in job_name:
            file = f"{save_dir.joinpath(f'{name}_input.txt')}"
            with open(file, 'wb') as fp:
                fp.write(os.urandom(file_total_size))
            print(f"Created file: {file}")


def generate_data_for_root_nodes(wf:Dict[str, Dict], save_dir:pathlib.Path) -> None:
    """
    Generate workflow's input data for root nodes based on user's input.
    
    :param wf:
    :type wf: Dict[str, Dict]
    :param save_dir:
    :type save_dir: pathlib.Path
    """
    for job in wf["workflow"]["jobs"]:
        if not job["parents"]:
            file_size = [arg for arg in job["command"]["arguments"] if "input" in arg][0].split("=")[1]
            file = str(save_dir.joinpath(f"{job['name']}_input.txt"))
            with open(file, 'wb') as fp:
                fp.write(os.urandom(int(file_size)))
            print(f"Created file: {file}")


def assigning_correct_files(job: Dict[str, str]) -> List[str]:
    files = []
    for file in job["files"]:
        if file["link"] == "input":
            files.append(file["name"])
    return files


def cleanup_sys_files() -> None:
    """Remove files already used"""
    input_files = glob.glob("*input*.txt")
    output_files = glob.glob("*output.txt")
    all_files = input_files + output_files
    for t in all_files:
        os.remove(t)


<<<<<<< HEAD
def add_io_to_json(wf: Dict[str, Dict], file_size: int) -> None:
    """
    Add input and output files to JSON

    :param wf:
    :type wf: Dict[str, Dict]
    :param file_size:
    :type file_size: int
    """
    i = 0
    all_jobs = {
        job["name"]: job
        for job in wf["workflow"]["tasks"]
    }

    for job in wf["workflow"]["tasks"]:
        job.setdefault("files", [])
        job["files"].append(
            {
                "link": "output",
                "name": f"{job['name']}_output.txt",
                "size": file_size
            }
        )

        parents = [parent for parent in job["parents"]]
        if not parents:
            job["files"].append(
                {
                    "link": "input",
                    "name": f"sys_input_{i}.txt",
                    "size": file_size
                }
            )
            i += 1
        else:
            for parent in parents:
                job["files"].extend(
                    [
                        {
                            "link": "input",
                            "name": item["name"],
                            "size": item["size"]
                        }
                        for item in all_jobs[parent]["files"] if item["link"] == "output"
                    ]
                )

=======
>>>>>>> d044e838
def add_output_to_json(wf: Dict[str, Dict], output_files: Dict[str, Dict[str, str]]) -> None:
    """
    Add output files to JSON when input data was offered by the user.

    :param wf:
    :type wf: Dict[str, Dict]
    :param output_files:
    :type wf: Dict[str, Dict[str, str]]
    :param file_size:
    :type file_size: int
    """
 
    for job in wf["workflow"]["tasks"]:
        job.setdefault("files", [])
        for child, file_size in output_files[job["name"]].items():            
            job["files"].append(
                {
                    "link": "output",
                    "name": f"{job['name']}_{child}_output.txt",
                    "size": (file_size.split("=")[1])
                }
            )


def add_input_to_json(wf: Dict[str, Dict], output_files: Dict[str, Dict[str, str]]) -> None:
    """
    Add input files to JSON when input data was offered by the user.

    :param wf:
    :type wf: Dict[str, Dict]
    :param output_files:
    :type wf: Dict[str, Dict[str, str]]
    :param file_size:
    :type file_size: int
    """

    input_files = {}
    for parent, children in output_files.items():
        for child, file_size in children.items():
            input_files.setdefault(child, {})
            input_files[child][parent] = file_size

<<<<<<< HEAD
    for job in wf["workflow"]["tasks"]:
=======
    for job in wf["workflow"]["jobs"]:
        inputs = []
>>>>>>> d044e838
        job.setdefault("files", [])
        if not job["parents"]:
            job["files"].append(
                {
                    "link": "input",
                    "name": f"{job['name']}_input.txt",
                    "size":  [arg for arg in job["command"]["arguments"] if "input" in arg][0].split("=")[1]
                }
            )
            inputs.append(f'{job["name"]}_input.txt') 
        else:
            for parent, file_size in input_files[job["name"]].items():            
                job["files"].append(
                    {
                        "link": "input",
                        "name": f"{parent}_{job['name']}_output.txt",
                        "size": (file_size.split("=")[1])
                    }
                )
                inputs.append(f"{parent}_{job['name']}_output.txt")
        
        job["command"]["arguments"].extend([
            f"--input-files={inputs}"
        ])

def calculate_input_files(wf: Dict[str, Dict]):
    """
    Calculate total number of files needed.
    This mehtod is used if the user provides total datafootprint.

    :param wf:
    type wf: Dict[str, Dict]

    """
    tasks_need_input = 0
    tasks_dont_need_input = 0
<<<<<<< HEAD

    for job in wf["workflow"]["tasks"]:
=======
    for job in wf["workflow"]["jobs"]:
>>>>>>> d044e838
        parents = [parent for parent in job["parents"]]
        if not parents:
            tasks_need_input += 1
        else:
            tasks_dont_need_input += 1

    total_num_files = tasks_need_input * 2 + tasks_dont_need_input

    return tasks_need_input, total_num_files



def output_files(wf: Dict[str, Dict])-> Dict[str, Dict[str, str]]:
    """
    Calculate, for each task, total number of output files needed.
    This method is used when the user is specifying the input file sizes.

    :param wf:
    type wf: Dict[str, Dict]

    """
    output_files = {}
    jobs = {
        job["name"]: job for job in wf["workflow"]["tasks"]
    }
    for job in wf["workflow"]["tasks"]:
        output_files.setdefault(job["name"], {})
        if not job["children"]:
            output_files[job["name"]][job["name"]] = [args for args in job["command"]["arguments"] if "input" in args][0]
        else:
            for child_name in job["children"]:
                child = jobs[child_name]
                output_files.setdefault(job["name"], {})
                output_files[job["name"]][child["name"]] = [args for args in child["command"]["arguments"] if "input" in args][0]

    return output_files
<|MERGE_RESOLUTION|>--- conflicted
+++ resolved
@@ -146,15 +146,8 @@
 
         # Setting the parameters for the arguments section of the JSON
         wf["name"] = name
-<<<<<<< HEAD
-        
-
-        
-        for job in wf["workflow"]["tasks"]:
-=======
                       
         for job in wf["workflow"]["jobs"]:
->>>>>>> d044e838
             task_type = job["name"].split("_0")[0]
             if isinstance(percent_cpu, dict):
                 _percent_cpu = percent_cpu[task_type]
@@ -166,24 +159,8 @@
             else:
                 _cpu_work = cpu_work 
             
-<<<<<<< HEAD
-            if input_data:
-                if isinstance(input_data, dict):
-                    _data = input_data[task_type]
-                    
-                else:
-                    input_data = input_data[task_type]
-
-                params = [f"--path-lock={lock}",
-                        f"--path-cores={cores}",
-                        f"--percent-cpu={_percent_cpu}",
-                        f"--cpu-work={_cpu_work}",
-                        f"--input-data={_data}"]
- 
-=======
             if isinstance(data, dict):
                 _data = data[task_type]     
->>>>>>> d044e838
             else:
                 _data = data
 
@@ -202,15 +179,9 @@
             if "runtime" in job:
                 del job["runtime"]
 
-<<<<<<< HEAD
-        if input_data:    
-            for job in wf["workflow"]["tasks"]:
-                outputs = output_files(wf)
-=======
         outputs = output_files(wf)  
         if isinstance(data, dict):  
             for job in wf["workflow"]["jobs"]:
->>>>>>> d044e838
                 outputs_file_size = {}
                 for child, data in outputs[job["name"]].items():
                     data = data.split("=")[1]
@@ -228,28 +199,13 @@
 
       
         #if data_footprint is offered instead of individual data_input size
-<<<<<<< HEAD
-        if data_footprint:
-            num_sys_files, num_total_files = input_files(wf)
-=======
         if isinstance(data, int):
             num_sys_files, num_total_files = calculate_input_files(wf)
->>>>>>> d044e838
             self.logger.debug(f"Number of input files to be created by the system: {num_sys_files}")
             self.logger.debug(f"Total number of files used by the workflow: {num_total_files}")
             file_size = round(data * 1000000 / num_total_files)  # MB to B
             self.logger.debug(f"Every input/output file is of size: {file_size}")
 
-<<<<<<< HEAD
-            for job in wf["workflow"]["tasks"]:
-                job["command"]["arguments"].extend([
-                    "--data",
-                    f"--file-size={file_size}"
-                ])
-
-            add_io_to_json(wf, file_size)
-
-=======
             _outputs = {}
             for job in wf["workflow"]["jobs"]:
                 if  job["children"]:
@@ -266,7 +222,6 @@
             
             add_output_to_json(wf, outputs)
             add_input_to_json(wf, outputs)
->>>>>>> d044e838
             self.logger.debug("Generating system files.")
             generate_data_for_root_nodes(wf, save_dir)
 
@@ -293,24 +248,6 @@
             with save_dir.joinpath(f"run.txt").open("w+") as fp:
                 has_executed: Set[str] = set()
                 procs: List[subprocess.Popen] = []
-<<<<<<< HEAD
-                for job in wf["workflow"]["tasks"]:
-                    executable = job["command"]["program"]
-                    arguments = job["command"]["arguments"]
-                    if "--data" in arguments:
-                        files = assigning_correct_files(job)
-                        program = ["time", "python", executable, *arguments, *files]
-                    elif "--input-data" in arguments:
-                        files = assigning_correct_files(job)
-                        program = ["time", "python", executable, *arguments, *files]
-                    else:
-                        program = ["time", "python", executable, *arguments]
-                    folder = pathlib.Path(this_dir.joinpath(f"wfperf_execution/{uuid.uuid4()}"))
-                    folder.mkdir(exist_ok=True, parents=True)
-                    os.chdir(str(folder))
-                    procs.append(subprocess.Popen(program, stdout=fp, stderr=fp))
-                    os.chdir("../..")
-=======
                 while len(has_executed) < len(wf["workflow"]["jobs"]):
                     for job in wf["workflow"]["jobs"]:
                         if job["name"] in has_executed:
@@ -338,7 +275,6 @@
                         os.chdir("../..")
                     
                     time.sleep(1)
->>>>>>> d044e838
                 for proc in procs:
                     proc.wait()
             cleanup_sys_files()
@@ -404,57 +340,6 @@
         os.remove(t)
 
 
-<<<<<<< HEAD
-def add_io_to_json(wf: Dict[str, Dict], file_size: int) -> None:
-    """
-    Add input and output files to JSON
-
-    :param wf:
-    :type wf: Dict[str, Dict]
-    :param file_size:
-    :type file_size: int
-    """
-    i = 0
-    all_jobs = {
-        job["name"]: job
-        for job in wf["workflow"]["tasks"]
-    }
-
-    for job in wf["workflow"]["tasks"]:
-        job.setdefault("files", [])
-        job["files"].append(
-            {
-                "link": "output",
-                "name": f"{job['name']}_output.txt",
-                "size": file_size
-            }
-        )
-
-        parents = [parent for parent in job["parents"]]
-        if not parents:
-            job["files"].append(
-                {
-                    "link": "input",
-                    "name": f"sys_input_{i}.txt",
-                    "size": file_size
-                }
-            )
-            i += 1
-        else:
-            for parent in parents:
-                job["files"].extend(
-                    [
-                        {
-                            "link": "input",
-                            "name": item["name"],
-                            "size": item["size"]
-                        }
-                        for item in all_jobs[parent]["files"] if item["link"] == "output"
-                    ]
-                )
-
-=======
->>>>>>> d044e838
 def add_output_to_json(wf: Dict[str, Dict], output_files: Dict[str, Dict[str, str]]) -> None:
     """
     Add output files to JSON when input data was offered by the user.
@@ -497,12 +382,8 @@
             input_files.setdefault(child, {})
             input_files[child][parent] = file_size
 
-<<<<<<< HEAD
-    for job in wf["workflow"]["tasks"]:
-=======
     for job in wf["workflow"]["jobs"]:
         inputs = []
->>>>>>> d044e838
         job.setdefault("files", [])
         if not job["parents"]:
             job["files"].append(
@@ -539,12 +420,7 @@
     """
     tasks_need_input = 0
     tasks_dont_need_input = 0
-<<<<<<< HEAD
-
-    for job in wf["workflow"]["tasks"]:
-=======
     for job in wf["workflow"]["jobs"]:
->>>>>>> d044e838
         parents = [parent for parent in job["parents"]]
         if not parents:
             tasks_need_input += 1
