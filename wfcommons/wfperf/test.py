from wfcommons.wfchef.recipes import BlastRecipe
from wfcommons.wfperf.perf import WorkflowBenchmark
import pathlib

this_dir = pathlib.Path(__file__).parent.resolve()

def main():
    bench = WorkflowBenchmark(BlastRecipe, 100)
    # bench.create_benchmark(this_dir, 0.5, data_footprint=1000)
    # bench.generate_input_file(this_dir.joinpath("test.json"))
<<<<<<< HEAD
    # bench.create_benchmark_from_input_file(this_dir, this_dir.joinpath("test.json"))
    bench.create_benchmark(save_dir=pathlib.Path(this_dir),
                            percent_cpu=0.5,
                            cpu_work=150,
                            data_footprint=1000,
                            lock_files_folder=pathlib.Path("/tmp"))
=======
    bench.create_benchmark_from_input_file(this_dir, this_dir.joinpath("test.json"), lock_files_folder=this_dir.joinpath("tmp"))
    bench.run(pathlib.Path("/workspace/wfcommons/wfcommons/wfperf/Blast-Benchmark-100.json"),this_dir)

>>>>>>> 3621bf38
if __name__ == "__main__":
    main()  <|MERGE_RESOLUTION|>--- conflicted
+++ resolved
@@ -8,17 +8,14 @@
     bench = WorkflowBenchmark(BlastRecipe, 100)
     # bench.create_benchmark(this_dir, 0.5, data_footprint=1000)
     # bench.generate_input_file(this_dir.joinpath("test.json"))
-<<<<<<< HEAD
     # bench.create_benchmark_from_input_file(this_dir, this_dir.joinpath("test.json"))
-    bench.create_benchmark(save_dir=pathlib.Path(this_dir),
-                            percent_cpu=0.5,
-                            cpu_work=150,
-                            data_footprint=1000,
-                            lock_files_folder=pathlib.Path("/tmp"))
-=======
+    # bench.create_benchmark(save_dir=pathlib.Path(this_dir),
+    #                         percent_cpu=0.5,
+    #                         cpu_work=150,
+    #                         data_footprint=1000,
+    #                         lock_files_folder=pathlib.Path("/tmp"))
     bench.create_benchmark_from_input_file(this_dir, this_dir.joinpath("test.json"), lock_files_folder=this_dir.joinpath("tmp"))
     bench.run(pathlib.Path("/workspace/wfcommons/wfcommons/wfperf/Blast-Benchmark-100.json"),this_dir)
 
->>>>>>> 3621bf38
 if __name__ == "__main__":
     main()  