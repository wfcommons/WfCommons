--- conflicted
+++ resolved
@@ -180,12 +180,8 @@
         proc.wait()
 
         for path in this_dir.glob("*test_file*"):
-<<<<<<< HEAD
-            path.rename(path.parent.joinpath(f"{this_dir}/{args.name}_{path.name}"))
-=======
             # path.rename(path.parent.joinpath(f"{save_dir}/{args.name}_{path.name}"))
             path.rename(path.parent.joinpath(f"{args.out}"))
->>>>>>> 00d9c741
 
 
 if __name__ == "__main__":
